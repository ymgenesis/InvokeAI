--- conflicted
+++ resolved
@@ -234,10 +234,6 @@
 import types
 from dataclasses import dataclass
 from pathlib import Path
-<<<<<<< HEAD
-from typing import Literal, Optional, List, Tuple, Union, Dict, Set, Callable, types
-=======
->>>>>>> 85084ec4
 from shutil import rmtree, move
 from typing import Optional, List, Literal, Tuple, Union, Dict, Set, Callable
 
@@ -599,16 +595,10 @@
         the combined format of the list_models() method.
         """
         models = self.list_models(base_model, model_type, model_name)
-<<<<<<< HEAD
-        if len(models) > 1:
-            return models[0]
-        return None
-=======
         if len(models) >= 1:
             return models[0]
         else:
             return None
->>>>>>> 85084ec4
 
     def list_models(
         self,
