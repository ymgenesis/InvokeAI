"""
Initialization file for the invokeai.backend.stable_diffusion package
"""
from .diffusers_pipeline import (  # noqa: F401
    PipelineIntermediateState,
    StableDiffusionGeneratorPipeline,
)
from .diffusion import InvokeAIDiffuserComponent  # noqa: F401
<<<<<<< HEAD
from .diffusion.cross_attention_map_saving import AttentionMapSaver  # noqa: F401
=======
from .diffusion.cross_attention_map_saving import AttentionMapSaver  # noqa: F401
from .diffusion.shared_invokeai_diffusion import (  # noqa: F401
    BasicConditioningInfo,
    PostprocessingSettings,
    SDXLConditioningInfo,
)
>>>>>>> ff3150a8
<|MERGE_RESOLUTION|>--- conflicted
+++ resolved
@@ -1,18 +1,6 @@
 """
 Initialization file for the invokeai.backend.stable_diffusion package
 """
-from .diffusers_pipeline import (  # noqa: F401
-    PipelineIntermediateState,
-    StableDiffusionGeneratorPipeline,
-)
+from .diffusers_pipeline import PipelineIntermediateState, StableDiffusionGeneratorPipeline  # noqa: F401
 from .diffusion import InvokeAIDiffuserComponent  # noqa: F401
-<<<<<<< HEAD
-from .diffusion.cross_attention_map_saving import AttentionMapSaver  # noqa: F401
-=======
-from .diffusion.cross_attention_map_saving import AttentionMapSaver  # noqa: F401
-from .diffusion.shared_invokeai_diffusion import (  # noqa: F401
-    BasicConditioningInfo,
-    PostprocessingSettings,
-    SDXLConditioningInfo,
-)
->>>>>>> ff3150a8
+from .diffusion.cross_attention_map_saving import AttentionMapSaver  # noqa: F401