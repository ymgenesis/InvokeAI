from __future__ import annotations

import dataclasses
<<<<<<< HEAD
=======
import inspect
import math
import secrets
>>>>>>> c8fbaf54
from dataclasses import dataclass, field
import inspect
from typing import Any, Callable, Generic, List, Optional, Type, TypeVar, Union

<<<<<<< HEAD
import math
import einops
import PIL.Image
import numpy as np
=======
import PIL.Image
import einops
>>>>>>> c8fbaf54
import psutil
import torch
import torchvision.transforms as T
from accelerate.utils import set_seed
from diffusers.models import AutoencoderKL, UNet2DConditionModel
from diffusers.models.controlnet import ControlNetModel
from diffusers.pipelines.stable_diffusion import StableDiffusionPipelineOutput
from diffusers.pipelines.stable_diffusion.pipeline_stable_diffusion import (
    StableDiffusionPipeline,
)
<<<<<<< HEAD

=======
from diffusers.pipelines.stable_diffusion.pipeline_stable_diffusion_img2img import (
    StableDiffusionImg2ImgPipeline,
)
>>>>>>> c8fbaf54
from diffusers.pipelines.stable_diffusion.safety_checker import (
    StableDiffusionSafetyChecker,
)
from diffusers.schedulers import KarrasDiffusionSchedulers
from diffusers.schedulers.scheduling_utils import SchedulerMixin, SchedulerOutput
from diffusers.utils.import_utils import is_xformers_available
from diffusers.utils.outputs import BaseOutput
from pydantic import Field
from torchvision.transforms.functional import resize as tv_resize
from transformers import CLIPFeatureExtractor, CLIPTextModel, CLIPTokenizer
from typing_extensions import ParamSpec

from invokeai.app.services.config import InvokeAIAppConfig
from .diffusion import (
    AttentionMapSaver,
    InvokeAIDiffuserComponent,
    PostprocessingSettings,
)
<<<<<<< HEAD
=======
from ..util import normalize_device
>>>>>>> c8fbaf54


@dataclass
class PipelineIntermediateState:
    step: int
    order: int
    total_steps: int
    timestep: int
    latents: torch.Tensor
    predicted_original: Optional[torch.Tensor] = None
    attention_map_saver: Optional[AttentionMapSaver] = None


@dataclass
class AddsMaskLatents:
    """Add the channels required for inpainting model input.

    The inpainting model takes the normal latent channels as input, _plus_ a one-channel mask
    and the latent encoding of the base image.

    This class assumes the same mask and base image should apply to all items in the batch.
    """

    forward: Callable[[torch.Tensor, torch.Tensor, torch.Tensor], torch.Tensor]
    mask: torch.Tensor
    initial_image_latents: torch.Tensor

    def __call__(
        self,
        latents: torch.Tensor,
        t: torch.Tensor,
        text_embeddings: torch.Tensor,
        **kwargs,
    ) -> torch.Tensor:
        model_input = self.add_mask_channels(latents)
        return self.forward(model_input, t, text_embeddings, **kwargs)

    def add_mask_channels(self, latents):
        batch_size = latents.size(0)
        # duplicate mask and latents for each batch
        mask = einops.repeat(self.mask, "b c h w -> (repeat b) c h w", repeat=batch_size)
        image_latents = einops.repeat(self.initial_image_latents, "b c h w -> (repeat b) c h w", repeat=batch_size)
        # add mask and image as additional channels
        model_input, _ = einops.pack([latents, mask, image_latents], "b * h w")
        return model_input


def are_like_tensors(a: torch.Tensor, b: object) -> bool:
    return isinstance(b, torch.Tensor) and (a.size() == b.size())


@dataclass
class AddsMaskGuidance:
    mask: torch.FloatTensor
    mask_latents: torch.FloatTensor
    scheduler: SchedulerMixin
    noise: Optional[torch.Tensor] = None
    _debug: Optional[Callable] = None

    def __call__(self, step_output: Union[BaseOutput, SchedulerOutput], t: torch.Tensor, conditioning) -> BaseOutput:
        output_class = step_output.__class__  # We'll create a new one with masked data.

        # The problem with taking SchedulerOutput instead of the model output is that we're less certain what's in it.
        # It's reasonable to assume the first thing is prev_sample, but then does it have other things
        # like pred_original_sample? Should we apply the mask to them too?
        # But what if there's just some other random field?
        prev_sample = step_output[0]
        # Mask anything that has the same shape as prev_sample, return others as-is.
        return output_class(
            {
                k: (self.apply_mask(v, self._t_for_field(k, t)) if are_like_tensors(prev_sample, v) else v)
                for k, v in step_output.items()
            }
        )

    def _t_for_field(self, field_name: str, t):
        if field_name == "pred_original_sample":
            return self.scheduler.timesteps[-1]
        return t

    def apply_mask(self, latents: torch.Tensor, t) -> torch.Tensor:
        batch_size = latents.size(0)
        mask = einops.repeat(self.mask, "b c h w -> (repeat b) c h w", repeat=batch_size)
        if t.dim() == 0:
            # some schedulers expect t to be one-dimensional.
            # TODO: file diffusers bug about inconsistency?
            t = einops.repeat(t, "-> batch", batch=batch_size)

        if self.noise is not None:
            mask_latents = self.scheduler.add_noise(self.mask_latents, self.noise, t)

        mask_latents = einops.repeat(mask_latents, "b c h w -> (repeat b) c h w", repeat=batch_size)
        masked_input = torch.lerp(mask_latents.to(dtype=latents.dtype), latents, mask.to(dtype=latents.dtype))
        if self._debug:
            self._debug(masked_input, f"t={t} lerped")
        return masked_input


def trim_to_multiple_of(*args, multiple_of=8):
    return tuple((x - x % multiple_of) for x in args)


def image_resized_to_grid_as_tensor(image: PIL.Image.Image, normalize: bool = True, multiple_of=8) -> torch.FloatTensor:
    """

    :param image: input image
    :param normalize: scale the range to [-1, 1] instead of [0, 1]
    :param multiple_of: resize the input so both dimensions are a multiple of this
    """
    w, h = trim_to_multiple_of(*image.size, multiple_of=multiple_of)
    transformation = T.Compose(
        [
            T.Resize((h, w), T.InterpolationMode.LANCZOS),
            T.ToTensor(),
        ]
    )
    tensor = transformation(image)
    if normalize:
        tensor = tensor * 2.0 - 1.0
    return tensor


def is_inpainting_model(unet: UNet2DConditionModel):
    return unet.conv_in.in_channels == 9


CallbackType = TypeVar("CallbackType")
ReturnType = TypeVar("ReturnType")
ParamType = ParamSpec("ParamType")


@dataclass(frozen=True)
class GeneratorToCallbackinator(Generic[ParamType, ReturnType, CallbackType]):
    """Convert a generator to a function with a callback and a return value."""

    generator_method: Callable[ParamType, ReturnType]
    callback_arg_type: Type[CallbackType]

    def __call__(
        self,
        *args: ParamType.args,
        callback: Callable[[CallbackType], Any] = None,
        **kwargs: ParamType.kwargs,
    ) -> ReturnType:
        result = None
        for result in self.generator_method(*args, **kwargs):
            if callback is not None and isinstance(result, self.callback_arg_type):
                callback(result)
        if result is None:
            raise AssertionError("why was that an empty generator?")
        return result


@dataclass
class ControlNetData:
    model: ControlNetModel = Field(default=None)
    image_tensor: torch.Tensor = Field(default=None)
    weight: Union[float, List[float]] = Field(default=1.0)
    begin_step_percent: float = Field(default=0.0)
    end_step_percent: float = Field(default=1.0)
    control_mode: str = Field(default="balanced")
    resize_mode: str = Field(default="just_resize")


@dataclass
class ConditioningData:
    unconditioned_embeddings: Any # TODO: type
    text_embeddings: Any # TODO: type
    guidance_scale: Union[float, List[float]]
    """
    Guidance scale as defined in [Classifier-Free Diffusion Guidance](https://arxiv.org/abs/2207.12598).
    `guidance_scale` is defined as `w` of equation 2. of [Imagen Paper](https://arxiv.org/pdf/2205.11487.pdf).
    Guidance scale is enabled by setting `guidance_scale > 1`. Higher guidance scale encourages to generate
    images that are closely linked to the text `prompt`, usually at the expense of lower image quality.
    """
    extra: Optional[InvokeAIDiffuserComponent.ExtraConditioningInfo] = None
    scheduler_args: dict[str, Any] = field(default_factory=dict)
    """
    Additional arguments to pass to invokeai_diffuser.do_latent_postprocessing().
    """
    postprocessing_settings: Optional[PostprocessingSettings] = None

    @property
    def dtype(self):
        return self.text_embeddings.dtype

    def add_scheduler_args_if_applicable(self, scheduler, **kwargs):
        scheduler_args = dict(self.scheduler_args)
        step_method = inspect.signature(scheduler.step)
        for name, value in kwargs.items():
            try:
                step_method.bind_partial(**{name: value})
            except TypeError:
                # FIXME: don't silently discard arguments
                pass  # debug("%s does not accept argument named %r", scheduler, name)
            else:
                scheduler_args[name] = value
        return dataclasses.replace(self, scheduler_args=scheduler_args)


@dataclass
class InvokeAIStableDiffusionPipelineOutput(StableDiffusionPipelineOutput):
    r"""
    Output class for InvokeAI's Stable Diffusion pipeline.

    Args:
        attention_map_saver (`AttentionMapSaver`): Object containing attention maps that can be displayed to the user
         after generation completes. Optional.
    """
    attention_map_saver: Optional[AttentionMapSaver]


class StableDiffusionGeneratorPipeline(StableDiffusionPipeline):
    r"""
    Pipeline for text-to-image generation using Stable Diffusion.

    This model inherits from [`DiffusionPipeline`]. Check the superclass documentation for the generic methods the
    library implements for all the pipelines (such as downloading or saving, running on a particular device, etc.)

    Implementation note: This class started as a refactored copy of diffusers.StableDiffusionPipeline.
    Hopefully future versions of diffusers provide access to more of these functions so that we don't
    need to duplicate them here: https://github.com/huggingface/diffusers/issues/551#issuecomment-1281508384

    Args:
        vae ([`AutoencoderKL`]):
            Variational Auto-Encoder (VAE) Model to encode and decode images to and from latent representations.
        text_encoder ([`CLIPTextModel`]):
            Frozen text-encoder. Stable Diffusion uses the text portion of
            [CLIP](https://huggingface.co/docs/transformers/model_doc/clip#transformers.CLIPTextModel), specifically
            the [clip-vit-large-patch14](https://huggingface.co/openai/clip-vit-large-patch14) variant.
        tokenizer (`CLIPTokenizer`):
            Tokenizer of class
            [CLIPTokenizer](https://huggingface.co/docs/transformers/v4.21.0/en/model_doc/clip#transformers.CLIPTokenizer).
        unet ([`UNet2DConditionModel`]): Conditional U-Net architecture to denoise the encoded image latents.
        scheduler ([`SchedulerMixin`]):
            A scheduler to be used in combination with `unet` to denoise the encoded image latents. Can be one of
            [`DDIMScheduler`], [`LMSDiscreteScheduler`], or [`PNDMScheduler`].
        safety_checker ([`StableDiffusionSafetyChecker`]):
            Classification module that estimates whether generated images could be considered offensive or harmful.
            Please, refer to the [model card](https://huggingface.co/CompVis/stable-diffusion-v1-4) for details.
        feature_extractor ([`CLIPFeatureExtractor`]):
            Model that extracts features from generated images to be used as inputs for the `safety_checker`.
    """
<<<<<<< HEAD
=======
    ID_LENGTH = 8
>>>>>>> c8fbaf54

    def __init__(
        self,
        vae: AutoencoderKL,
        text_encoder: CLIPTextModel,
        tokenizer: CLIPTokenizer,
        unet: UNet2DConditionModel,
        scheduler: KarrasDiffusionSchedulers,
        safety_checker: Optional[StableDiffusionSafetyChecker],
        feature_extractor: Optional[CLIPFeatureExtractor],
        requires_safety_checker: bool = False,
        control_model: ControlNetModel = None,
    ):
        super().__init__(
            vae,
            text_encoder,
            tokenizer,
            unet,
            scheduler,
            safety_checker,
            feature_extractor,
            requires_safety_checker,
        )

        self.register_modules(
            vae=vae,
            text_encoder=text_encoder,
            tokenizer=tokenizer,
            unet=unet,
            scheduler=scheduler,
            safety_checker=safety_checker,
            feature_extractor=feature_extractor,
            # FIXME: can't currently register control module
            # control_model=control_model,
        )
        self.invokeai_diffuser = InvokeAIDiffuserComponent(self.unet, self._unet_forward)
        self.control_model = control_model

    def _adjust_memory_efficient_attention(self, latents: torch.Tensor):
        """
        if xformers is available, use it, otherwise use sliced attention.
        """
        config = InvokeAIAppConfig.get_config()
        if self.unet.device.type == "cuda":
            if is_xformers_available() and not config.disable_xformers:
                self.enable_xformers_memory_efficient_attention()
                return
            elif hasattr(torch.nn.functional, "scaled_dot_product_attention"):
                # diffusers enable sdp automatically
                return


        if self.device.type == "cpu" or self.device.type == "mps":
            mem_free = psutil.virtual_memory().free
        elif self.device.type == "cuda":
            mem_free, _ = torch.cuda.mem_get_info(normalize_device(self.device))
        else:
            raise ValueError(f"unrecognized device {self.device}")
        # input tensor of [1, 4, h/8, w/8]
        # output tensor of [16, (h/8 * w/8), (h/8 * w/8)]
        bytes_per_element_needed_for_baddbmm_duplication = latents.element_size() + 4
        max_size_required_for_baddbmm = (
            16
            * latents.size(dim=2)
            * latents.size(dim=3)
            * latents.size(dim=2)
            * latents.size(dim=3)
            * bytes_per_element_needed_for_baddbmm_duplication
        )
        if max_size_required_for_baddbmm > (mem_free * 3.0 / 4.0):  # 3.3 / 4.0 is from old Invoke code
            self.enable_attention_slicing(slice_size="max")
        elif torch.backends.mps.is_available():
            # diffusers recommends always enabling for mps
            self.enable_attention_slicing(slice_size="max")
        else:
            self.disable_attention_slicing()

<<<<<<< HEAD
    def to(self, torch_device: Optional[Union[str, torch.device]] = None, silence_dtype_warnings=False):
        raise Exception("Should not be called")

    @property
    def device(self) -> torch.device:
        return self.unet.device

=======
>>>>>>> c8fbaf54
    def latents_from_embeddings(
        self,
        latents: torch.Tensor,
        num_inference_steps: int,
        conditioning_data: ConditioningData,
        *,
        noise: Optional[torch.Tensor],
        timesteps=None,
        additional_guidance: List[Callable] = None,
        callback: Callable[[PipelineIntermediateState], None] = None,
        control_data: List[ControlNetData] = None,
        mask: Optional[torch.Tensor] = None,
        seed: Optional[int] = None,
    ) -> tuple[torch.Tensor, Optional[AttentionMapSaver]]:
        # TODO:
        if self.scheduler.config.get("cpu_only", False):
            scheduler_device = torch.device("cpu")
        else:
            scheduler_device = self.unet.device

        if timesteps is None:
            self.scheduler.set_timesteps(num_inference_steps, device=scheduler_device)
            timesteps = self.scheduler.timesteps

        infer_latents_from_embeddings = GeneratorToCallbackinator(
            self.generate_latents_from_embeddings, PipelineIntermediateState
        )

        if additional_guidance is None:
            additional_guidance = []

        orig_latents = latents.clone()

        batch_size = latents.shape[0]
        batched_t = torch.full(
            (batch_size,),
            timesteps[0],
            dtype=timesteps.dtype,
            device=self.unet.device,
        )

        if noise is not None:
            #latents = noise * self.scheduler.init_noise_sigma # it's like in t2l according to diffusers
            latents = self.scheduler.add_noise(latents, noise, batched_t)

        else:
            # if no noise provided, noisify unmasked area based on seed(or 0 as fallback)
            if mask is not None:
                noise = torch.randn(
                    orig_latents.shape,
                    dtype=torch.float32,
                    device="cpu",
                    generator=torch.Generator(device="cpu").manual_seed(seed or 0),
                ).to(device=orig_latents.device, dtype=orig_latents.dtype)

                latents = self.scheduler.add_noise(latents, noise, batched_t)
                latents = torch.lerp(orig_latents, latents.to(dtype=orig_latents.dtype), mask.to(dtype=orig_latents.dtype))


        if mask is not None:
            if is_inpainting_model(self.unet):
                # You'd think the inpainting model wouldn't be paying attention to the area it is going to repaint
                # (that's why there's a mask!) but it seems to really want that blanked out.
                #masked_latents = latents * torch.where(mask < 0.5, 1, 0) TODO: inpaint/outpaint/infill

                # TODO: we should probably pass this in so we don't have to try/finally around setting it.
                self.invokeai_diffuser.model_forward_callback = AddsMaskLatents(
                    self._unet_forward, mask, orig_latents
                )
            else:
                additional_guidance.append(AddsMaskGuidance(mask, orig_latents, self.scheduler, noise))

        try:
            result: PipelineIntermediateState = infer_latents_from_embeddings(
                latents,
                timesteps,
                conditioning_data,
                additional_guidance=additional_guidance,
                control_data=control_data,
                callback=callback,
            )
        finally:
            self.invokeai_diffuser.model_forward_callback = self._unet_forward

        latents = result.latents

        # restore unmasked part
        if mask is not None:
            latents = torch.lerp(orig_latents, latents.to(dtype=orig_latents.dtype), mask.to(dtype=orig_latents.dtype))

        return latents, result.attention_map_saver

    def generate_latents_from_embeddings(
        self,
        latents: torch.Tensor,
        timesteps,
        conditioning_data: ConditioningData,
        *,
        additional_guidance: List[Callable] = None,
        control_data: List[ControlNetData] = None,
    ):
        self._adjust_memory_efficient_attention(latents)
        if additional_guidance is None:
            additional_guidance = []
        extra_conditioning_info = conditioning_data.extra
        with self.invokeai_diffuser.custom_attention_context(
            self.invokeai_diffuser.model,
            extra_conditioning_info=extra_conditioning_info,
            step_count=len(self.scheduler.timesteps),
        ):
            batch_size = latents.shape[0]
            batched_t = torch.full(
                (batch_size,),
                timesteps[0],
                dtype=timesteps.dtype,
                device=self.unet.device,
<<<<<<< HEAD
            )

            yield PipelineIntermediateState(
                step=-1,
                order=self.scheduler.order,
                total_steps=len(timesteps),
                timestep=self.scheduler.config.num_train_timesteps,
                latents=latents,
=======
>>>>>>> c8fbaf54
            )

            attention_map_saver: Optional[AttentionMapSaver] = None
            # print("timesteps:", timesteps)
            for i, t in enumerate(self.progress_bar(timesteps)):
                batched_t.fill_(t)
                step_output = self.step(
                    batched_t,
                    latents,
                    conditioning_data,
                    step_index=i,
                    total_step_count=len(timesteps),
                    additional_guidance=additional_guidance,
                    control_data=control_data,
                )
                latents = step_output.prev_sample

                latents = self.invokeai_diffuser.do_latent_postprocessing(
                    postprocessing_settings=conditioning_data.postprocessing_settings,
                    latents=latents,
                    sigma=batched_t,
                    step_index=i,
                    total_step_count=len(timesteps),
                )

                predicted_original = getattr(step_output, "pred_original_sample", None)

                # TODO resuscitate attention map saving
                # if i == len(timesteps)-1 and extra_conditioning_info is not None:
                #    eos_token_index = extra_conditioning_info.tokens_count_including_eos_bos - 1
                #    attention_map_token_ids = range(1, eos_token_index)
                #    attention_map_saver = AttentionMapSaver(token_ids=attention_map_token_ids, latents_shape=latents.shape[-2:])
                #    self.invokeai_diffuser.setup_attention_map_saving(attention_map_saver)

                yield PipelineIntermediateState(
                    step=i,
                    order=self.scheduler.order,
                    total_steps=len(timesteps),
                    timestep=int(t),
                    latents=latents,
                    predicted_original=predicted_original,
                    attention_map_saver=attention_map_saver,
                )

            return latents, attention_map_saver

    @torch.inference_mode()
    def step(
        self,
        t: torch.Tensor,
        latents: torch.Tensor,
        conditioning_data: ConditioningData,
        step_index: int,
        total_step_count: int,
        additional_guidance: List[Callable] = None,
        control_data: List[ControlNetData] = None,
    ):
        # invokeai_diffuser has batched timesteps, but diffusers schedulers expect a single value
        timestep = t[0]
        if additional_guidance is None:
            additional_guidance = []

        # TODO: should this scaling happen here or inside self._unet_forward?
        #     i.e. before or after passing it to InvokeAIDiffuserComponent
        latent_model_input = self.scheduler.scale_model_input(latents, timestep)

        # default is no controlnet, so set controlnet processing output to None
        controlnet_down_block_samples, controlnet_mid_block_sample = None, None
        if control_data is not None:
            controlnet_down_block_samples, controlnet_mid_block_sample = self.invokeai_diffuser.do_controlnet_step(
                control_data=control_data,
                sample=latent_model_input,
                timestep=timestep,
                step_index=step_index,
                total_step_count=total_step_count,
                conditioning_data=conditioning_data,
            )

        uc_noise_pred, c_noise_pred = self.invokeai_diffuser.do_unet_step(
            sample=latent_model_input,
            timestep=t, # TODO: debug how handled batched and non batched timesteps
            step_index=step_index,
            total_step_count=total_step_count,
            conditioning_data=conditioning_data,

            # extra:
            down_block_additional_residuals=controlnet_down_block_samples,  # from controlnet(s)
            mid_block_additional_residual=controlnet_mid_block_sample,  # from controlnet(s)
        )

        guidance_scale = conditioning_data.guidance_scale
        if isinstance(guidance_scale, list):
            guidance_scale = guidance_scale[step_index]

        noise_pred = self.invokeai_diffuser._combine(
            uc_noise_pred,
            c_noise_pred,
            guidance_scale,
        )

        # compute the previous noisy sample x_t -> x_t-1
        step_output = self.scheduler.step(noise_pred, timestep, latents, **conditioning_data.scheduler_args)

        # TODO: this additional_guidance extension point feels redundant with InvokeAIDiffusionComponent.
        #    But the way things are now, scheduler runs _after_ that, so there was
        #    no way to use it to apply an operation that happens after the last scheduler.step.
        for guidance in additional_guidance:
            step_output = guidance(step_output, timestep, conditioning_data)

        return step_output

    def _unet_forward(
        self,
        latents,
        t,
        text_embeddings,
        cross_attention_kwargs: Optional[dict[str, Any]] = None,
        **kwargs,
    ):
        """predict the noise residual"""
        if is_inpainting_model(self.unet) and latents.size(1) == 4:
            # Pad out normal non-inpainting inputs for an inpainting model.
            # FIXME: There are too many layers of functions and we have too many different ways of
            #     overriding things! This should get handled in a way more consistent with the other
            #     use of AddsMaskLatents.
            latents = AddsMaskLatents(
                self._unet_forward,
                mask=torch.ones_like(latents[:1, :1], device=latents.device, dtype=latents.dtype),
                initial_image_latents=torch.zeros_like(latents[:1], device=latents.device, dtype=latents.dtype),
            ).add_mask_channels(latents)

        # First three args should be positional, not keywords, so torch hooks can see them.
        return self.unet(
            latents,
            t,
            text_embeddings,
            cross_attention_kwargs=cross_attention_kwargs,
            **kwargs,
<<<<<<< HEAD
        ).sample
=======
        ).sample

    def get_img2img_timesteps(self, num_inference_steps: int, strength: float, device=None) -> (torch.Tensor, int):
        img2img_pipeline = StableDiffusionImg2ImgPipeline(**self.components)
        assert img2img_pipeline.scheduler is self.scheduler

        if self.scheduler.config.get("cpu_only", False):
            scheduler_device = torch.device("cpu")
        else:
            scheduler_device = self.unet.device

        img2img_pipeline.scheduler.set_timesteps(num_inference_steps, device=scheduler_device)
        timesteps, adjusted_steps = img2img_pipeline.get_timesteps(
            num_inference_steps, strength, device=scheduler_device
        )
        # Workaround for low strength resulting in zero timesteps.
        # TODO: submit upstream fix for zero-step img2img
        if timesteps.numel() == 0:
            timesteps = self.scheduler.timesteps[-1:]
            adjusted_steps = timesteps.numel()
        return timesteps, adjusted_steps

    def inpaint_from_embeddings(
        self,
        init_image: torch.FloatTensor,
        mask: torch.FloatTensor,
        strength: float,
        num_inference_steps: int,
        conditioning_data: ConditioningData,
        *,
        callback: Callable[[PipelineIntermediateState], None] = None,
        run_id=None,
        noise_func=None,
        seed=None,
    ) -> InvokeAIStableDiffusionPipelineOutput:
        device = self.unet.device
        latents_dtype = self.unet.dtype

        if isinstance(init_image, PIL.Image.Image):
            init_image = image_resized_to_grid_as_tensor(init_image.convert("RGB"))

        init_image = init_image.to(device=device, dtype=latents_dtype)
        mask = mask.to(device=device, dtype=latents_dtype)

        if init_image.dim() == 3:
            init_image = init_image.unsqueeze(0)

        timesteps, _ = self.get_img2img_timesteps(num_inference_steps, strength)

        # 6. Prepare latent variables
        # can't quite use upstream StableDiffusionImg2ImgPipeline.prepare_latents
        # because we have our own noise function
        init_image_latents = self.non_noised_latents_from_image(init_image, device=device, dtype=latents_dtype)
        if seed is not None:
            set_seed(seed)
        noise = noise_func(init_image_latents)

        if mask.dim() == 3:
            mask = mask.unsqueeze(0)
        latent_mask = tv_resize(mask, init_image_latents.shape[-2:], T.InterpolationMode.BILINEAR).to(
            device=device, dtype=latents_dtype
        )

        guidance: List[Callable] = []

        if is_inpainting_model(self.unet):
            # You'd think the inpainting model wouldn't be paying attention to the area it is going to repaint
            # (that's why there's a mask!) but it seems to really want that blanked out.
            masked_init_image = init_image * torch.where(mask < 0.5, 1, 0)
            masked_latents = self.non_noised_latents_from_image(masked_init_image, device=device, dtype=latents_dtype)

            # TODO: we should probably pass this in so we don't have to try/finally around setting it.
            self.invokeai_diffuser.model_forward_callback = AddsMaskLatents(
                self._unet_forward, latent_mask, masked_latents
            )
        else:
            guidance.append(AddsMaskGuidance(latent_mask, init_image_latents, self.scheduler, noise))

        try:
            result_latents, result_attention_maps = self.latents_from_embeddings(
                latents=init_image_latents
                if strength < 1.0
                else torch.zeros_like(
                    init_image_latents, device=init_image_latents.device, dtype=init_image_latents.dtype
                ),
                num_inference_steps=num_inference_steps,
                conditioning_data=conditioning_data,
                noise=noise,
                timesteps=timesteps,
                additional_guidance=guidance,
                run_id=run_id,
                callback=callback,
            )
        finally:
            self.invokeai_diffuser.model_forward_callback = self._unet_forward

        # https://discuss.huggingface.co/t/memory-usage-by-later-pipeline-stages/23699
        torch.cuda.empty_cache()

        with torch.inference_mode():
            image = self.decode_latents(result_latents)
            output = InvokeAIStableDiffusionPipelineOutput(
                images=image,
                nsfw_content_detected=[],
                attention_map_saver=result_attention_maps,
            )
            return output

    def non_noised_latents_from_image(self, init_image, *, device: torch.device, dtype):
        init_image = init_image.to(device=device, dtype=dtype)
        with torch.inference_mode():
            init_latent_dist = self.vae.encode(init_image).latent_dist
            init_latents = init_latent_dist.sample().to(dtype=dtype)  # FIXME: uses torch.randn. make reproducible!

        init_latents = 0.18215 * init_latents
        return init_latents

    def debug_latents(self, latents, msg):
        from invokeai.backend.image_util import debug_image

        with torch.inference_mode():
            decoded = self.numpy_to_pil(self.decode_latents(latents))
        for i, img in enumerate(decoded):
            debug_image(img, f"latents {msg} {i+1}/{len(decoded)}", debug_status=True)
>>>>>>> c8fbaf54
<|MERGE_RESOLUTION|>--- conflicted
+++ resolved
@@ -1,25 +1,15 @@
 from __future__ import annotations
 
 import dataclasses
-<<<<<<< HEAD
-=======
 import inspect
 import math
 import secrets
->>>>>>> c8fbaf54
 from dataclasses import dataclass, field
 import inspect
 from typing import Any, Callable, Generic, List, Optional, Type, TypeVar, Union
 
-<<<<<<< HEAD
-import math
-import einops
-import PIL.Image
-import numpy as np
-=======
 import PIL.Image
 import einops
->>>>>>> c8fbaf54
 import psutil
 import torch
 import torchvision.transforms as T
@@ -30,13 +20,7 @@
 from diffusers.pipelines.stable_diffusion.pipeline_stable_diffusion import (
     StableDiffusionPipeline,
 )
-<<<<<<< HEAD
-
-=======
-from diffusers.pipelines.stable_diffusion.pipeline_stable_diffusion_img2img import (
-    StableDiffusionImg2ImgPipeline,
-)
->>>>>>> c8fbaf54
+
 from diffusers.pipelines.stable_diffusion.safety_checker import (
     StableDiffusionSafetyChecker,
 )
@@ -55,10 +39,7 @@
     InvokeAIDiffuserComponent,
     PostprocessingSettings,
 )
-<<<<<<< HEAD
-=======
 from ..util import normalize_device
->>>>>>> c8fbaf54
 
 
 @dataclass
@@ -302,10 +283,6 @@
         feature_extractor ([`CLIPFeatureExtractor`]):
             Model that extracts features from generated images to be used as inputs for the `safety_checker`.
     """
-<<<<<<< HEAD
-=======
-    ID_LENGTH = 8
->>>>>>> c8fbaf54
 
     def __init__(
         self,
@@ -358,12 +335,12 @@
                 return
 
 
-        if self.device.type == "cpu" or self.device.type == "mps":
+        if self.unet.device.type == "cpu" or self.unet.device.type == "mps":
             mem_free = psutil.virtual_memory().free
-        elif self.device.type == "cuda":
-            mem_free, _ = torch.cuda.mem_get_info(normalize_device(self.device))
+        elif self.unet.device.type == "cuda":
+            mem_free, _ = torch.cuda.mem_get_info(normalize_device(self.unet.device))
         else:
-            raise ValueError(f"unrecognized device {self.device}")
+            raise ValueError(f"unrecognized device {self.unet.device}")
         # input tensor of [1, 4, h/8, w/8]
         # output tensor of [16, (h/8 * w/8), (h/8 * w/8)]
         bytes_per_element_needed_for_baddbmm_duplication = latents.element_size() + 4
@@ -383,16 +360,9 @@
         else:
             self.disable_attention_slicing()
 
-<<<<<<< HEAD
     def to(self, torch_device: Optional[Union[str, torch.device]] = None, silence_dtype_warnings=False):
         raise Exception("Should not be called")
 
-    @property
-    def device(self) -> torch.device:
-        return self.unet.device
-
-=======
->>>>>>> c8fbaf54
     def latents_from_embeddings(
         self,
         latents: torch.Tensor,
@@ -509,7 +479,6 @@
                 timesteps[0],
                 dtype=timesteps.dtype,
                 device=self.unet.device,
-<<<<<<< HEAD
             )
 
             yield PipelineIntermediateState(
@@ -518,8 +487,6 @@
                 total_steps=len(timesteps),
                 timestep=self.scheduler.config.num_train_timesteps,
                 latents=latents,
-=======
->>>>>>> c8fbaf54
             )
 
             attention_map_saver: Optional[AttentionMapSaver] = None
@@ -658,131 +625,4 @@
             text_embeddings,
             cross_attention_kwargs=cross_attention_kwargs,
             **kwargs,
-<<<<<<< HEAD
-        ).sample
-=======
-        ).sample
-
-    def get_img2img_timesteps(self, num_inference_steps: int, strength: float, device=None) -> (torch.Tensor, int):
-        img2img_pipeline = StableDiffusionImg2ImgPipeline(**self.components)
-        assert img2img_pipeline.scheduler is self.scheduler
-
-        if self.scheduler.config.get("cpu_only", False):
-            scheduler_device = torch.device("cpu")
-        else:
-            scheduler_device = self.unet.device
-
-        img2img_pipeline.scheduler.set_timesteps(num_inference_steps, device=scheduler_device)
-        timesteps, adjusted_steps = img2img_pipeline.get_timesteps(
-            num_inference_steps, strength, device=scheduler_device
-        )
-        # Workaround for low strength resulting in zero timesteps.
-        # TODO: submit upstream fix for zero-step img2img
-        if timesteps.numel() == 0:
-            timesteps = self.scheduler.timesteps[-1:]
-            adjusted_steps = timesteps.numel()
-        return timesteps, adjusted_steps
-
-    def inpaint_from_embeddings(
-        self,
-        init_image: torch.FloatTensor,
-        mask: torch.FloatTensor,
-        strength: float,
-        num_inference_steps: int,
-        conditioning_data: ConditioningData,
-        *,
-        callback: Callable[[PipelineIntermediateState], None] = None,
-        run_id=None,
-        noise_func=None,
-        seed=None,
-    ) -> InvokeAIStableDiffusionPipelineOutput:
-        device = self.unet.device
-        latents_dtype = self.unet.dtype
-
-        if isinstance(init_image, PIL.Image.Image):
-            init_image = image_resized_to_grid_as_tensor(init_image.convert("RGB"))
-
-        init_image = init_image.to(device=device, dtype=latents_dtype)
-        mask = mask.to(device=device, dtype=latents_dtype)
-
-        if init_image.dim() == 3:
-            init_image = init_image.unsqueeze(0)
-
-        timesteps, _ = self.get_img2img_timesteps(num_inference_steps, strength)
-
-        # 6. Prepare latent variables
-        # can't quite use upstream StableDiffusionImg2ImgPipeline.prepare_latents
-        # because we have our own noise function
-        init_image_latents = self.non_noised_latents_from_image(init_image, device=device, dtype=latents_dtype)
-        if seed is not None:
-            set_seed(seed)
-        noise = noise_func(init_image_latents)
-
-        if mask.dim() == 3:
-            mask = mask.unsqueeze(0)
-        latent_mask = tv_resize(mask, init_image_latents.shape[-2:], T.InterpolationMode.BILINEAR).to(
-            device=device, dtype=latents_dtype
-        )
-
-        guidance: List[Callable] = []
-
-        if is_inpainting_model(self.unet):
-            # You'd think the inpainting model wouldn't be paying attention to the area it is going to repaint
-            # (that's why there's a mask!) but it seems to really want that blanked out.
-            masked_init_image = init_image * torch.where(mask < 0.5, 1, 0)
-            masked_latents = self.non_noised_latents_from_image(masked_init_image, device=device, dtype=latents_dtype)
-
-            # TODO: we should probably pass this in so we don't have to try/finally around setting it.
-            self.invokeai_diffuser.model_forward_callback = AddsMaskLatents(
-                self._unet_forward, latent_mask, masked_latents
-            )
-        else:
-            guidance.append(AddsMaskGuidance(latent_mask, init_image_latents, self.scheduler, noise))
-
-        try:
-            result_latents, result_attention_maps = self.latents_from_embeddings(
-                latents=init_image_latents
-                if strength < 1.0
-                else torch.zeros_like(
-                    init_image_latents, device=init_image_latents.device, dtype=init_image_latents.dtype
-                ),
-                num_inference_steps=num_inference_steps,
-                conditioning_data=conditioning_data,
-                noise=noise,
-                timesteps=timesteps,
-                additional_guidance=guidance,
-                run_id=run_id,
-                callback=callback,
-            )
-        finally:
-            self.invokeai_diffuser.model_forward_callback = self._unet_forward
-
-        # https://discuss.huggingface.co/t/memory-usage-by-later-pipeline-stages/23699
-        torch.cuda.empty_cache()
-
-        with torch.inference_mode():
-            image = self.decode_latents(result_latents)
-            output = InvokeAIStableDiffusionPipelineOutput(
-                images=image,
-                nsfw_content_detected=[],
-                attention_map_saver=result_attention_maps,
-            )
-            return output
-
-    def non_noised_latents_from_image(self, init_image, *, device: torch.device, dtype):
-        init_image = init_image.to(device=device, dtype=dtype)
-        with torch.inference_mode():
-            init_latent_dist = self.vae.encode(init_image).latent_dist
-            init_latents = init_latent_dist.sample().to(dtype=dtype)  # FIXME: uses torch.randn. make reproducible!
-
-        init_latents = 0.18215 * init_latents
-        return init_latents
-
-    def debug_latents(self, latents, msg):
-        from invokeai.backend.image_util import debug_image
-
-        with torch.inference_mode():
-            decoded = self.numpy_to_pil(self.decode_latents(latents))
-        for i, img in enumerate(decoded):
-            debug_image(img, f"latents {msg} {i+1}/{len(decoded)}", debug_status=True)
->>>>>>> c8fbaf54
+        ).sample