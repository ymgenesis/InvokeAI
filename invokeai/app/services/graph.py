--- conflicted
+++ resolved
@@ -118,11 +118,7 @@
             return True
 
         # allow int|float -> str, pydantic will cast for us
-<<<<<<< HEAD
-        if (from_type is int or float) and to_type is str:
-=======
         if (from_type is int or from_type is float) and to_type is str:
->>>>>>> 46db1dd1
             return True
 
         # if not issubclass(from_type, to_type):
