import torch
import inspect
from tqdm import tqdm
from typing import List, Literal, Optional, Union

from pydantic import validator

from ...backend.model_management import ModelType, SubModelType, ModelPatcher
from invokeai.app.util.step_callback import stable_diffusion_xl_step_callback
from .baseinvocation import (
    BaseInvocation,
    BaseInvocationOutput,
    FieldDescriptions,
    InputField,
    Input,
    InvocationContext,
    OutputField,
    UITypeHint,
    tags,
    title,
)

from .model import UNetField, ClipField, VaeField, MainModelField, ModelInfo
from .compel import ConditioningField
from .latent import LatentsField, SAMPLER_NAME_VALUES, LatentsOutput, get_scheduler, build_latents_output


class SDXLModelLoaderOutput(BaseInvocationOutput):
    """SDXL base model loader output"""

    type: Literal["sdxl_model_loader_output"] = "sdxl_model_loader_output"

<<<<<<< HEAD
    unet: UNetField = OutputField(default=None, description=FieldDescriptions.unet, title="UNet")
    clip: ClipField = OutputField(default=None, description=FieldDescriptions.clip, title="CLIP 1")
    clip2: ClipField = OutputField(default=None, description=FieldDescriptions.clip, title="CLIP 2")
    vae: VaeField = OutputField(default=None, description=FieldDescriptions.vae, title="VAE")
=======
    unet: UNetField = OutputField(description=FieldDescriptions.unet, title="UNet")
    clip: ClipField = OutputField(description=FieldDescriptions.clip, title="CLIP 1")
    clip2: ClipField = OutputField(description=FieldDescriptions.clip, title="CLIP 2")
    vae: VaeField = OutputField(description=FieldDescriptions.vae, title="VAE")
>>>>>>> 85084ec4


class SDXLRefinerModelLoaderOutput(BaseInvocationOutput):
    """SDXL refiner model loader output"""

    type: Literal["sdxl_refiner_model_loader_output"] = "sdxl_refiner_model_loader_output"

<<<<<<< HEAD
    unet: UNetField = OutputField(default=None, description=FieldDescriptions.unet, title="UNet")
    clip2: ClipField = OutputField(default=None, description=FieldDescriptions.clip, title="CLIP 2")
    vae: VaeField = OutputField(default=None, description=FieldDescriptions.vae, title="VAE")
=======
    unet: UNetField = OutputField(description=FieldDescriptions.unet, title="UNet")
    clip2: ClipField = OutputField(description=FieldDescriptions.clip, title="CLIP 2")
    vae: VaeField = OutputField(description=FieldDescriptions.vae, title="VAE")
>>>>>>> 85084ec4


@title("SDXL Main Model Loader")
@tags("model", "sdxl")
class SDXLModelLoaderInvocation(BaseInvocation):
    """Loads an sdxl base model, outputting its submodels."""

    type: Literal["sdxl_model_loader"] = "sdxl_model_loader"

    # Inputs
    model: MainModelField = InputField(
        description=FieldDescriptions.sdxl_main_model, input=Input.Direct, ui_type_hint=UITypeHint.SDXLMainModelField
    )
    # TODO: precision?

    def invoke(self, context: InvocationContext) -> SDXLModelLoaderOutput:
        base_model = self.model.base_model
        model_name = self.model.model_name
        model_type = ModelType.Main

        # TODO: not found exceptions
        if not context.services.model_manager.model_exists(
            model_name=model_name,
            base_model=base_model,
            model_type=model_type,
        ):
            raise Exception(f"Unknown {base_model} {model_type} model: {model_name}")

        return SDXLModelLoaderOutput(
            unet=UNetField(
                unet=ModelInfo(
                    model_name=model_name,
                    base_model=base_model,
                    model_type=model_type,
                    submodel=SubModelType.UNet,
                ),
                scheduler=ModelInfo(
                    model_name=model_name,
                    base_model=base_model,
                    model_type=model_type,
                    submodel=SubModelType.Scheduler,
                ),
                loras=[],
            ),
            clip=ClipField(
                tokenizer=ModelInfo(
                    model_name=model_name,
                    base_model=base_model,
                    model_type=model_type,
                    submodel=SubModelType.Tokenizer,
                ),
                text_encoder=ModelInfo(
                    model_name=model_name,
                    base_model=base_model,
                    model_type=model_type,
                    submodel=SubModelType.TextEncoder,
                ),
                loras=[],
                skipped_layers=0,
            ),
            clip2=ClipField(
                tokenizer=ModelInfo(
                    model_name=model_name,
                    base_model=base_model,
                    model_type=model_type,
                    submodel=SubModelType.Tokenizer2,
                ),
                text_encoder=ModelInfo(
                    model_name=model_name,
                    base_model=base_model,
                    model_type=model_type,
                    submodel=SubModelType.TextEncoder2,
                ),
                loras=[],
                skipped_layers=0,
            ),
            vae=VaeField(
                vae=ModelInfo(
                    model_name=model_name,
                    base_model=base_model,
                    model_type=model_type,
                    submodel=SubModelType.Vae,
                ),
            ),
        )


@title("SDXL Refiner Model Loader")
@tags("model", "sdxl", "refiner")
class SDXLRefinerModelLoaderInvocation(BaseInvocation):
    """Loads an sdxl refiner model, outputting its submodels."""

    type: Literal["sdxl_refiner_model_loader"] = "sdxl_refiner_model_loader"

    # Inputs
    model: MainModelField = InputField(
        description=FieldDescriptions.sdxl_refiner_model,
        input=Input.Direct,
        ui_type_hint=UITypeHint.SDXLRefinerModelField,
    )
    # TODO: precision?

    def invoke(self, context: InvocationContext) -> SDXLRefinerModelLoaderOutput:
        base_model = self.model.base_model
        model_name = self.model.model_name
        model_type = ModelType.Main

        # TODO: not found exceptions
        if not context.services.model_manager.model_exists(
            model_name=model_name,
            base_model=base_model,
            model_type=model_type,
        ):
            raise Exception(f"Unknown {base_model} {model_type} model: {model_name}")

        return SDXLRefinerModelLoaderOutput(
            unet=UNetField(
                unet=ModelInfo(
                    model_name=model_name,
                    base_model=base_model,
                    model_type=model_type,
                    submodel=SubModelType.UNet,
                ),
                scheduler=ModelInfo(
                    model_name=model_name,
                    base_model=base_model,
                    model_type=model_type,
                    submodel=SubModelType.Scheduler,
                ),
                loras=[],
            ),
            clip2=ClipField(
                tokenizer=ModelInfo(
                    model_name=model_name,
                    base_model=base_model,
                    model_type=model_type,
                    submodel=SubModelType.Tokenizer2,
                ),
                text_encoder=ModelInfo(
                    model_name=model_name,
                    base_model=base_model,
                    model_type=model_type,
                    submodel=SubModelType.TextEncoder2,
                ),
                loras=[],
                skipped_layers=0,
            ),
            vae=VaeField(
                vae=ModelInfo(
                    model_name=model_name,
                    base_model=base_model,
                    model_type=model_type,
                    submodel=SubModelType.Vae,
                ),
            ),
        )


# Text to image
@title("SDXL Text to Latents")
@tags("latents", "inference", "txt2img", "sdxl")
class SDXLTextToLatentsInvocation(BaseInvocation):
    """Generates latents from conditionings."""

    type: Literal["t2l_sdxl"] = "t2l_sdxl"

    # Inputs
    positive_conditioning: ConditioningField = InputField(
        description=FieldDescriptions.positive_cond,
        input=Input.Connection,
    )
    negative_conditioning: ConditioningField = InputField(
        description=FieldDescriptions.negative_cond,
        input=Input.Connection,
    )
    noise: LatentsField = InputField(
        description=FieldDescriptions.noise,
        input=Input.Connection,
    )
    steps: int = InputField(default=10, gt=0, description=FieldDescriptions.steps)
    cfg_scale: Union[float, List[float]] = InputField(
        default=7.5,
        ge=1,
        description=FieldDescriptions.cfg_scale,
        ui_type_hint=UITypeHint.Float,
    )
    scheduler: SAMPLER_NAME_VALUES = InputField(
        default="euler", description=FieldDescriptions.scheduler, input=Input.Direct
    )
    unet: UNetField = InputField(description=FieldDescriptions.unet, input=Input.Connection)
    denoising_end: float = InputField(default=1.0, gt=0, le=1, description=FieldDescriptions.denoising_end)
    # control: Union[ControlField, list[ControlField]] = InputField(default=None, description="The control to use")
    # seamless:   bool = InputField(default=False, description="Whether or not to generate an image that can tile without seams", )
    # seamless_axes: str = InputField(default="", description="The axes to tile the image on, 'x' and/or 'y'")

    @validator("cfg_scale")
    def ge_one(cls, v):
        """validate that all cfg_scale values are >= 1"""
        if isinstance(v, list):
            for i in v:
                if i < 1:
                    raise ValueError("cfg_scale must be greater than 1")
        else:
            if v < 1:
                raise ValueError("cfg_scale must be greater than 1")
        return v

    def dispatch_progress(
        self,
        context: InvocationContext,
        source_node_id: str,
        sample,
        step,
        total_steps,
    ) -> None:
        stable_diffusion_xl_step_callback(
            context=context,
            node=self.dict(),
            source_node_id=source_node_id,
            sample=sample,
            step=step,
            total_steps=total_steps,
        )

    # based on
    # https://github.com/huggingface/diffusers/blob/3ebbaf7c96801271f9e6c21400033b6aa5ffcf29/src/diffusers/pipelines/stable_diffusion/pipeline_onnx_stable_diffusion.py#L375
    @torch.no_grad()
    def invoke(self, context: InvocationContext) -> LatentsOutput:
        graph_execution_state = context.services.graph_execution_manager.get(context.graph_execution_state_id)
        source_node_id = graph_execution_state.prepared_source_mapping[self.id]
        latents = context.services.latents.get(self.noise.latents_name)

        positive_cond_data = context.services.latents.get(self.positive_conditioning.conditioning_name)
        prompt_embeds = positive_cond_data.conditionings[0].embeds
        pooled_prompt_embeds = positive_cond_data.conditionings[0].pooled_embeds
        add_time_ids = positive_cond_data.conditionings[0].add_time_ids

        negative_cond_data = context.services.latents.get(self.negative_conditioning.conditioning_name)
        negative_prompt_embeds = negative_cond_data.conditionings[0].embeds
        negative_pooled_prompt_embeds = negative_cond_data.conditionings[0].pooled_embeds
        add_neg_time_ids = negative_cond_data.conditionings[0].add_time_ids

        scheduler = get_scheduler(
            context=context,
            scheduler_info=self.unet.scheduler,
            scheduler_name=self.scheduler,
        )

        num_inference_steps = self.steps

        def _lora_loader():
            for lora in self.unet.loras:
                lora_info = context.services.model_manager.get_model(
                    **lora.dict(exclude={"weight"}),
                    context=context,
                )
                yield (lora_info.context.model, lora.weight)
                del lora_info
            return

        unet_info = context.services.model_manager.get_model(**self.unet.unet.dict(), context=context)
        do_classifier_free_guidance = True
        cross_attention_kwargs = None
        with ModelPatcher.apply_lora_unet(unet_info.context.model, _lora_loader()), unet_info as unet:
            scheduler.set_timesteps(num_inference_steps, device=unet.device)
            timesteps = scheduler.timesteps

            latents = latents.to(device=unet.device, dtype=unet.dtype) * scheduler.init_noise_sigma

            extra_step_kwargs = dict()
            if "eta" in set(inspect.signature(scheduler.step).parameters.keys()):
                extra_step_kwargs.update(
                    eta=0.0,
                )
            if "generator" in set(inspect.signature(scheduler.step).parameters.keys()):
                extra_step_kwargs.update(
                    generator=torch.Generator(device=unet.device).manual_seed(0),
                )

            num_warmup_steps = len(timesteps) - self.steps * scheduler.order

            # apply denoising_end
            skipped_final_steps = int(round((1 - self.denoising_end) * self.steps))
            num_inference_steps = num_inference_steps - skipped_final_steps
            timesteps = timesteps[: num_warmup_steps + scheduler.order * num_inference_steps]

            if not context.services.configuration.sequential_guidance:
                prompt_embeds = torch.cat([negative_prompt_embeds, prompt_embeds], dim=0)
                add_text_embeds = torch.cat([negative_pooled_prompt_embeds, pooled_prompt_embeds], dim=0)
                add_time_ids = torch.cat([add_neg_time_ids, add_time_ids], dim=0)

                prompt_embeds = prompt_embeds.to(device=unet.device, dtype=unet.dtype)
                add_text_embeds = add_text_embeds.to(device=unet.device, dtype=unet.dtype)
                add_time_ids = add_time_ids.to(device=unet.device, dtype=unet.dtype)
                latents = latents.to(device=unet.device, dtype=unet.dtype)

                with tqdm(total=num_inference_steps) as progress_bar:
                    for i, t in enumerate(timesteps):
                        # expand the latents if we are doing classifier free guidance
                        latent_model_input = torch.cat([latents] * 2) if do_classifier_free_guidance else latents

                        latent_model_input = scheduler.scale_model_input(latent_model_input, t)

                        # predict the noise residual
                        added_cond_kwargs = {"text_embeds": add_text_embeds, "time_ids": add_time_ids}
                        noise_pred = unet(
                            latent_model_input,
                            t,
                            encoder_hidden_states=prompt_embeds,
                            cross_attention_kwargs=cross_attention_kwargs,
                            added_cond_kwargs=added_cond_kwargs,
                            return_dict=False,
                        )[0]

                        # perform guidance
                        if do_classifier_free_guidance:
                            noise_pred_uncond, noise_pred_text = noise_pred.chunk(2)
                            noise_pred = noise_pred_uncond + self.cfg_scale * (noise_pred_text - noise_pred_uncond)
                            # del noise_pred_uncond
                            # del noise_pred_text

                        # if do_classifier_free_guidance and guidance_rescale > 0.0:
                        #    # Based on 3.4. in https://arxiv.org/pdf/2305.08891.pdf
                        #    noise_pred = rescale_noise_cfg(noise_pred, noise_pred_text, guidance_rescale=guidance_rescale)

                        # compute the previous noisy sample x_t -> x_t-1
                        latents = scheduler.step(noise_pred, t, latents, **extra_step_kwargs, return_dict=False)[0]

                        # call the callback, if provided
                        if i == len(timesteps) - 1 or ((i + 1) > num_warmup_steps and (i + 1) % scheduler.order == 0):
                            progress_bar.update()
                            self.dispatch_progress(context, source_node_id, latents, i, num_inference_steps)
                            # if callback is not None and i % callback_steps == 0:
                            #    callback(i, t, latents)
            else:
                negative_pooled_prompt_embeds = negative_pooled_prompt_embeds.to(device=unet.device, dtype=unet.dtype)
                negative_prompt_embeds = negative_prompt_embeds.to(device=unet.device, dtype=unet.dtype)
                add_neg_time_ids = add_neg_time_ids.to(device=unet.device, dtype=unet.dtype)
                pooled_prompt_embeds = pooled_prompt_embeds.to(device=unet.device, dtype=unet.dtype)
                prompt_embeds = prompt_embeds.to(device=unet.device, dtype=unet.dtype)
                add_time_ids = add_time_ids.to(device=unet.device, dtype=unet.dtype)
                latents = latents.to(device=unet.device, dtype=unet.dtype)

                with tqdm(total=num_inference_steps) as progress_bar:
                    for i, t in enumerate(timesteps):
                        # expand the latents if we are doing classifier free guidance
                        # latent_model_input = torch.cat([latents] * 2) if do_classifier_free_guidance else latents

                        latent_model_input = scheduler.scale_model_input(latents, t)

                        # import gc
                        # gc.collect()
                        # torch.cuda.empty_cache()

                        # predict the noise residual

                        added_cond_kwargs = {"text_embeds": negative_pooled_prompt_embeds, "time_ids": add_neg_time_ids}
                        noise_pred_uncond = unet(
                            latent_model_input,
                            t,
                            encoder_hidden_states=negative_prompt_embeds,
                            cross_attention_kwargs=cross_attention_kwargs,
                            added_cond_kwargs=added_cond_kwargs,
                            return_dict=False,
                        )[0]

                        added_cond_kwargs = {"text_embeds": pooled_prompt_embeds, "time_ids": add_time_ids}
                        noise_pred_text = unet(
                            latent_model_input,
                            t,
                            encoder_hidden_states=prompt_embeds,
                            cross_attention_kwargs=cross_attention_kwargs,
                            added_cond_kwargs=added_cond_kwargs,
                            return_dict=False,
                        )[0]

                        # perform guidance
                        noise_pred = noise_pred_uncond + self.cfg_scale * (noise_pred_text - noise_pred_uncond)

                        # del noise_pred_text
                        # del noise_pred_uncond
                        # import gc
                        # gc.collect()
                        # torch.cuda.empty_cache()

                        # if do_classifier_free_guidance and guidance_rescale > 0.0:
                        #    # Based on 3.4. in https://arxiv.org/pdf/2305.08891.pdf
                        #    noise_pred = rescale_noise_cfg(noise_pred, noise_pred_text, guidance_rescale=guidance_rescale)

                        # compute the previous noisy sample x_t -> x_t-1
                        latents = scheduler.step(noise_pred, t, latents, **extra_step_kwargs, return_dict=False)[0]

                        # del noise_pred
                        # import gc
                        # gc.collect()
                        # torch.cuda.empty_cache()

                        # call the callback, if provided
                        if i == len(timesteps) - 1 or ((i + 1) > num_warmup_steps and (i + 1) % scheduler.order == 0):
                            progress_bar.update()
                            self.dispatch_progress(context, source_node_id, latents, i, num_inference_steps)
                            # if callback is not None and i % callback_steps == 0:
                            #    callback(i, t, latents)

        #################

        latents = latents.to("cpu")
        torch.cuda.empty_cache()

        name = f"{context.graph_execution_state_id}__{self.id}"
        context.services.latents.save(name, latents)
        return build_latents_output(latents_name=name, latents=latents)


class SDXLLatentsToLatentsInvocation(BaseInvocation):
    """Generates latents from conditionings."""

    type: Literal["l2l_sdxl"] = "l2l_sdxl"

    # Inputs
    positive_conditioning: ConditioningField = InputField(
        description=FieldDescriptions.positive_cond,
        input=Input.Connection,
    )
    negative_conditioning: ConditioningField = InputField(
        description=FieldDescriptions.negative_cond,
        input=Input.Connection,
    )
    noise: Optional[LatentsField] = InputField(
        default=None,
        description=FieldDescriptions.noise,
        input=Input.Connection,
    )
    steps: int = InputField(default=10, gt=0, description=FieldDescriptions.steps)
    cfg_scale: Union[float, List[float]] = InputField(
        default=7.5,
        ge=1,
        description=FieldDescriptions.cfg_scale,
        ui_type_hint=UITypeHint.Float,
    )
    scheduler: SAMPLER_NAME_VALUES = InputField(
        default="euler", description=FieldDescriptions.scheduler, input=Input.Direct
    )
    unet: UNetField = InputField(
        description=FieldDescriptions.unet,
        input=Input.Connection,
    )
    latents: LatentsField = InputField(
        description=FieldDescriptions.latents,
        input=Input.Connection,
    )
    denoising_start: float = InputField(default=0.0, ge=0, le=1, description=FieldDescriptions.denoising_start)
    denoising_end: float = InputField(default=1.0, ge=0, le=1, description=FieldDescriptions.denoising_end)
    # control: Union[ControlField, list[ControlField]] = InputField(default=None, description="The control to use")
    # seamless:   bool = InputField(default=False, description="Whether or not to generate an image that can tile without seams", )
    # seamless_axes: str = InputField(default="", description="The axes to tile the image on, 'x' and/or 'y'")

    @validator("cfg_scale")
    def ge_one(cls, v):
        """validate that all cfg_scale values are >= 1"""
        if isinstance(v, list):
            for i in v:
                if i < 1:
                    raise ValueError("cfg_scale must be greater than 1")
        else:
            if v < 1:
                raise ValueError("cfg_scale must be greater than 1")
        return v

    def dispatch_progress(
        self,
        context: InvocationContext,
        source_node_id: str,
        sample,
        step,
        total_steps,
    ) -> None:
        stable_diffusion_xl_step_callback(
            context=context,
            node=self.dict(),
            source_node_id=source_node_id,
            sample=sample,
            step=step,
            total_steps=total_steps,
        )

    # based on
    # https://github.com/huggingface/diffusers/blob/3ebbaf7c96801271f9e6c21400033b6aa5ffcf29/src/diffusers/pipelines/stable_diffusion/pipeline_onnx_stable_diffusion.py#L375
    @torch.no_grad()
    def invoke(self, context: InvocationContext) -> LatentsOutput:
        graph_execution_state = context.services.graph_execution_manager.get(context.graph_execution_state_id)
        source_node_id = graph_execution_state.prepared_source_mapping[self.id]
        latents = context.services.latents.get(self.latents.latents_name)

        positive_cond_data = context.services.latents.get(self.positive_conditioning.conditioning_name)
        prompt_embeds = positive_cond_data.conditionings[0].embeds
        pooled_prompt_embeds = positive_cond_data.conditionings[0].pooled_embeds
        add_time_ids = positive_cond_data.conditionings[0].add_time_ids

        negative_cond_data = context.services.latents.get(self.negative_conditioning.conditioning_name)
        negative_prompt_embeds = negative_cond_data.conditionings[0].embeds
        negative_pooled_prompt_embeds = negative_cond_data.conditionings[0].pooled_embeds
        add_neg_time_ids = negative_cond_data.conditionings[0].add_time_ids

        scheduler = get_scheduler(
            context=context,
            scheduler_info=self.unet.scheduler,
            scheduler_name=self.scheduler,
        )

        unet_info = context.services.model_manager.get_model(
            **self.unet.unet.dict(),
            context=context,
        )

        def _lora_loader():
            for lora in self.unet.loras:
                lora_info = context.services.model_manager.get_model(
                    **lora.dict(exclude={"weight"}),
                    context=context,
                )
                yield (lora_info.context.model, lora.weight)
                del lora_info
            return

        do_classifier_free_guidance = True
        cross_attention_kwargs = None
        with ModelPatcher.apply_lora_unet(unet_info.context.model, _lora_loader()), unet_info as unet:
            # apply denoising_start
            num_inference_steps = self.steps
            scheduler.set_timesteps(num_inference_steps, device=unet.device)

            t_start = int(round(self.denoising_start * num_inference_steps))
            timesteps = scheduler.timesteps[t_start * scheduler.order :]
            num_inference_steps = num_inference_steps - t_start

            # apply noise(if provided)
            if self.noise is not None and timesteps.shape[0] > 0:
                noise = context.services.latents.get(self.noise.latents_name)
                latents = scheduler.add_noise(latents, noise, timesteps[:1])
                del noise

            # apply scheduler extra args
            extra_step_kwargs = dict()
            if "eta" in set(inspect.signature(scheduler.step).parameters.keys()):
                extra_step_kwargs.update(
                    eta=0.0,
                )
            if "generator" in set(inspect.signature(scheduler.step).parameters.keys()):
                extra_step_kwargs.update(
                    generator=torch.Generator(device=unet.device).manual_seed(0),
                )

            num_warmup_steps = max(len(timesteps) - num_inference_steps * scheduler.order, 0)

            # apply denoising_end
            skipped_final_steps = int(round((1 - self.denoising_end) * self.steps))
            num_inference_steps = num_inference_steps - skipped_final_steps
            timesteps = timesteps[: num_warmup_steps + scheduler.order * num_inference_steps]

            if not context.services.configuration.sequential_guidance:
                prompt_embeds = torch.cat([negative_prompt_embeds, prompt_embeds], dim=0)
                add_text_embeds = torch.cat([negative_pooled_prompt_embeds, pooled_prompt_embeds], dim=0)
                add_time_ids = torch.cat([add_neg_time_ids, add_time_ids], dim=0)

                prompt_embeds = prompt_embeds.to(device=unet.device, dtype=unet.dtype)
                add_text_embeds = add_text_embeds.to(device=unet.device, dtype=unet.dtype)
                add_time_ids = add_time_ids.to(device=unet.device, dtype=unet.dtype)
                latents = latents.to(device=unet.device, dtype=unet.dtype)

                with tqdm(total=num_inference_steps) as progress_bar:
                    for i, t in enumerate(timesteps):
                        # expand the latents if we are doing classifier free guidance
                        latent_model_input = torch.cat([latents] * 2) if do_classifier_free_guidance else latents

                        latent_model_input = scheduler.scale_model_input(latent_model_input, t)

                        # predict the noise residual
                        added_cond_kwargs = {"text_embeds": add_text_embeds, "time_ids": add_time_ids}
                        noise_pred = unet(
                            latent_model_input,
                            t,
                            encoder_hidden_states=prompt_embeds,
                            cross_attention_kwargs=cross_attention_kwargs,
                            added_cond_kwargs=added_cond_kwargs,
                            return_dict=False,
                        )[0]

                        # perform guidance
                        if do_classifier_free_guidance:
                            noise_pred_uncond, noise_pred_text = noise_pred.chunk(2)
                            noise_pred = noise_pred_uncond + self.cfg_scale * (noise_pred_text - noise_pred_uncond)
                            # del noise_pred_uncond
                            # del noise_pred_text

                        # if do_classifier_free_guidance and guidance_rescale > 0.0:
                        #    # Based on 3.4. in https://arxiv.org/pdf/2305.08891.pdf
                        #    noise_pred = rescale_noise_cfg(noise_pred, noise_pred_text, guidance_rescale=guidance_rescale)

                        # compute the previous noisy sample x_t -> x_t-1
                        latents = scheduler.step(noise_pred, t, latents, **extra_step_kwargs, return_dict=False)[0]

                        # call the callback, if provided
                        if i == len(timesteps) - 1 or ((i + 1) > num_warmup_steps and (i + 1) % scheduler.order == 0):
                            progress_bar.update()
                            self.dispatch_progress(context, source_node_id, latents, i, num_inference_steps)
                            # if callback is not None and i % callback_steps == 0:
                            #    callback(i, t, latents)
            else:
                negative_pooled_prompt_embeds = negative_pooled_prompt_embeds.to(device=unet.device, dtype=unet.dtype)
                negative_prompt_embeds = negative_prompt_embeds.to(device=unet.device, dtype=unet.dtype)
                add_neg_time_ids = add_neg_time_ids.to(device=unet.device, dtype=unet.dtype)
                pooled_prompt_embeds = pooled_prompt_embeds.to(device=unet.device, dtype=unet.dtype)
                prompt_embeds = prompt_embeds.to(device=unet.device, dtype=unet.dtype)
                add_time_ids = add_time_ids.to(device=unet.device, dtype=unet.dtype)
                latents = latents.to(device=unet.device, dtype=unet.dtype)

                with tqdm(total=num_inference_steps) as progress_bar:
                    for i, t in enumerate(timesteps):
                        # expand the latents if we are doing classifier free guidance
                        # latent_model_input = torch.cat([latents] * 2) if do_classifier_free_guidance else latents

                        latent_model_input = scheduler.scale_model_input(latents, t)

                        # import gc
                        # gc.collect()
                        # torch.cuda.empty_cache()

                        # predict the noise residual

                        added_cond_kwargs = {"text_embeds": negative_pooled_prompt_embeds, "time_ids": add_time_ids}
                        noise_pred_uncond = unet(
                            latent_model_input,
                            t,
                            encoder_hidden_states=negative_prompt_embeds,
                            cross_attention_kwargs=cross_attention_kwargs,
                            added_cond_kwargs=added_cond_kwargs,
                            return_dict=False,
                        )[0]

                        added_cond_kwargs = {"text_embeds": pooled_prompt_embeds, "time_ids": add_time_ids}
                        noise_pred_text = unet(
                            latent_model_input,
                            t,
                            encoder_hidden_states=prompt_embeds,
                            cross_attention_kwargs=cross_attention_kwargs,
                            added_cond_kwargs=added_cond_kwargs,
                            return_dict=False,
                        )[0]

                        # perform guidance
                        noise_pred = noise_pred_uncond + self.cfg_scale * (noise_pred_text - noise_pred_uncond)

                        # del noise_pred_text
                        # del noise_pred_uncond
                        # import gc
                        # gc.collect()
                        # torch.cuda.empty_cache()

                        # if do_classifier_free_guidance and guidance_rescale > 0.0:
                        #    # Based on 3.4. in https://arxiv.org/pdf/2305.08891.pdf
                        #    noise_pred = rescale_noise_cfg(noise_pred, noise_pred_text, guidance_rescale=guidance_rescale)

                        # compute the previous noisy sample x_t -> x_t-1
                        latents = scheduler.step(noise_pred, t, latents, **extra_step_kwargs, return_dict=False)[0]

                        # del noise_pred
                        # import gc
                        # gc.collect()
                        # torch.cuda.empty_cache()

                        # call the callback, if provided
                        if i == len(timesteps) - 1 or ((i + 1) > num_warmup_steps and (i + 1) % scheduler.order == 0):
                            progress_bar.update()
                            self.dispatch_progress(context, source_node_id, latents, i, num_inference_steps)
                            # if callback is not None and i % callback_steps == 0:
                            #    callback(i, t, latents)

        #################

        latents = latents.to("cpu")
        torch.cuda.empty_cache()

        name = f"{context.graph_execution_state_id}__{self.id}"
        context.services.latents.save(name, latents)
        return build_latents_output(latents_name=name, latents=latents)<|MERGE_RESOLUTION|>--- conflicted
+++ resolved
@@ -30,17 +30,10 @@
 
     type: Literal["sdxl_model_loader_output"] = "sdxl_model_loader_output"
 
-<<<<<<< HEAD
-    unet: UNetField = OutputField(default=None, description=FieldDescriptions.unet, title="UNet")
-    clip: ClipField = OutputField(default=None, description=FieldDescriptions.clip, title="CLIP 1")
-    clip2: ClipField = OutputField(default=None, description=FieldDescriptions.clip, title="CLIP 2")
-    vae: VaeField = OutputField(default=None, description=FieldDescriptions.vae, title="VAE")
-=======
     unet: UNetField = OutputField(description=FieldDescriptions.unet, title="UNet")
     clip: ClipField = OutputField(description=FieldDescriptions.clip, title="CLIP 1")
     clip2: ClipField = OutputField(description=FieldDescriptions.clip, title="CLIP 2")
     vae: VaeField = OutputField(description=FieldDescriptions.vae, title="VAE")
->>>>>>> 85084ec4
 
 
 class SDXLRefinerModelLoaderOutput(BaseInvocationOutput):
@@ -48,15 +41,9 @@
 
     type: Literal["sdxl_refiner_model_loader_output"] = "sdxl_refiner_model_loader_output"
 
-<<<<<<< HEAD
-    unet: UNetField = OutputField(default=None, description=FieldDescriptions.unet, title="UNet")
-    clip2: ClipField = OutputField(default=None, description=FieldDescriptions.clip, title="CLIP 2")
-    vae: VaeField = OutputField(default=None, description=FieldDescriptions.vae, title="VAE")
-=======
     unet: UNetField = OutputField(description=FieldDescriptions.unet, title="UNet")
     clip2: ClipField = OutputField(description=FieldDescriptions.clip, title="CLIP 2")
     vae: VaeField = OutputField(description=FieldDescriptions.vae, title="VAE")
->>>>>>> 85084ec4
 
 
 @title("SDXL Main Model Loader")
