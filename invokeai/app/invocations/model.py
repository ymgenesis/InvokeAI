import copy
from typing import List, Literal, Optional, Union

from pydantic import BaseModel, Field

from ...backend.model_management import BaseModelType, ModelType, SubModelType
from .baseinvocation import (
    BaseInvocation,
    BaseInvocationOutput,
    FieldDescriptions,
    InputField,
    Input,
    InvocationContext,
    OutputField,
    UITypeHint,
    tags,
    title,
)


class ModelInfo(BaseModel):
    model_name: str = Field(description="Info to load submodel")
    base_model: BaseModelType = Field(description="Base model")
    model_type: ModelType = Field(description="Info to load submodel")
    submodel: Optional[SubModelType] = Field(default=None, description="Info to load submodel")


class LoraInfo(ModelInfo):
    weight: float = Field(description="Lora's weight which to use when apply to model")


class UNetField(BaseModel):
    unet: ModelInfo = Field(description="Info to load unet submodel")
    scheduler: ModelInfo = Field(description="Info to load scheduler submodel")
    loras: List[LoraInfo] = Field(description="Loras to apply on model loading")


class ClipField(BaseModel):
    tokenizer: ModelInfo = Field(description="Info to load tokenizer submodel")
    text_encoder: ModelInfo = Field(description="Info to load text_encoder submodel")
    skipped_layers: int = Field(description="Number of skipped layers in text_encoder")
    loras: List[LoraInfo] = Field(description="Loras to apply on model loading")


class VaeField(BaseModel):
    # TODO: better naming?
    vae: ModelInfo = Field(description="Info to load vae submodel")


class ModelLoaderOutput(BaseInvocationOutput):
    """Model loader output"""

    type: Literal["model_loader_output"] = "model_loader_output"

<<<<<<< HEAD
    unet: UNetField = OutputField(default=None, description=FieldDescriptions.unet, title="UNet")
    clip: ClipField = OutputField(default=None, description=FieldDescriptions.clip, title="CLIP")
    vae: VaeField = OutputField(default=None, description=FieldDescriptions.vae, title="VAE")
=======
    unet: UNetField = OutputField(description=FieldDescriptions.unet, title="UNet")
    clip: ClipField = OutputField(description=FieldDescriptions.clip, title="CLIP")
    vae: VaeField = OutputField(description=FieldDescriptions.vae, title="VAE")
>>>>>>> 85084ec4


class MainModelField(BaseModel):
    """Main model field"""

    model_name: str = Field(description="Name of the model")
    base_model: BaseModelType = Field(description="Base model")
    model_type: ModelType = Field(description="Model Type")


class LoRAModelField(BaseModel):
    """LoRA model field"""

    model_name: str = Field(description="Name of the LoRA model")
    base_model: BaseModelType = Field(description="Base model")


@title("Main Model Loader")
@tags("model")
class MainModelLoaderInvocation(BaseInvocation):
    """Loads a main model, outputting its submodels."""

    type: Literal["main_model_loader"] = "main_model_loader"

    # Inputs
    model: MainModelField = InputField(description=FieldDescriptions.main_model, input=Input.Direct)
    # TODO: precision?

    def invoke(self, context: InvocationContext) -> ModelLoaderOutput:
        base_model = self.model.base_model
        model_name = self.model.model_name
        model_type = ModelType.Main

        # TODO: not found exceptions
        if not context.services.model_manager.model_exists(
            model_name=model_name,
            base_model=base_model,
            model_type=model_type,
        ):
            raise Exception(f"Unknown {base_model} {model_type} model: {model_name}")

        """
        if not context.services.model_manager.model_exists(
            model_name=self.model_name,
            model_type=SDModelType.Diffusers,
            submodel=SDModelType.Tokenizer,
        ):
            raise Exception(
                f"Failed to find tokenizer submodel in {self.model_name}! Check if model corrupted"
            )

        if not context.services.model_manager.model_exists(
            model_name=self.model_name,
            model_type=SDModelType.Diffusers,
            submodel=SDModelType.TextEncoder,
        ):
            raise Exception(
                f"Failed to find text_encoder submodel in {self.model_name}! Check if model corrupted"
            )

        if not context.services.model_manager.model_exists(
            model_name=self.model_name,
            model_type=SDModelType.Diffusers,
            submodel=SDModelType.UNet,
        ):
            raise Exception(
                f"Failed to find unet submodel from {self.model_name}! Check if model corrupted"
            )
        """

        return ModelLoaderOutput(
            unet=UNetField(
                unet=ModelInfo(
                    model_name=model_name,
                    base_model=base_model,
                    model_type=model_type,
                    submodel=SubModelType.UNet,
                ),
                scheduler=ModelInfo(
                    model_name=model_name,
                    base_model=base_model,
                    model_type=model_type,
                    submodel=SubModelType.Scheduler,
                ),
                loras=[],
            ),
            clip=ClipField(
                tokenizer=ModelInfo(
                    model_name=model_name,
                    base_model=base_model,
                    model_type=model_type,
                    submodel=SubModelType.Tokenizer,
                ),
                text_encoder=ModelInfo(
                    model_name=model_name,
                    base_model=base_model,
                    model_type=model_type,
                    submodel=SubModelType.TextEncoder,
                ),
                loras=[],
                skipped_layers=0,
            ),
            vae=VaeField(
                vae=ModelInfo(
                    model_name=model_name,
                    base_model=base_model,
                    model_type=model_type,
                    submodel=SubModelType.Vae,
                ),
            ),
        )


class LoraLoaderOutput(BaseInvocationOutput):
    """Model loader output"""

    # fmt: off
    type: Literal["lora_loader_output"] = "lora_loader_output"

    unet: Optional[UNetField] = OutputField(default=None, description=FieldDescriptions.unet, title="UNet")
    clip: Optional[ClipField] = OutputField(default=None, description=FieldDescriptions.clip, title="CLIP")
    # fmt: on


@title("LoRA Loader")
@tags("lora", "model")
class LoraLoaderInvocation(BaseInvocation):
    """Apply selected lora to unet and text_encoder."""

    type: Literal["lora_loader"] = "lora_loader"

    # Inputs
    lora: LoRAModelField = InputField(description=FieldDescriptions.lora_model, input=Input.Direct, title="LoRA")
    weight: float = InputField(default=0.75, description=FieldDescriptions.lora_weight)
    unet: Optional[UNetField] = InputField(
        default=None, description=FieldDescriptions.unet, input=Input.Connection, title="UNet"
    )
    clip: Optional[ClipField] = InputField(
        default=None, description=FieldDescriptions.clip, input=Input.Connection, title="CLIP"
    )

    def invoke(self, context: InvocationContext) -> LoraLoaderOutput:
        if self.lora is None:
            raise Exception("No LoRA provided")

        base_model = self.lora.base_model
        lora_name = self.lora.model_name

        if not context.services.model_manager.model_exists(
            base_model=base_model,
            model_name=lora_name,
            model_type=ModelType.Lora,
        ):
            raise Exception(f"Unkown lora name: {lora_name}!")

        if self.unet is not None and any(lora.model_name == lora_name for lora in self.unet.loras):
            raise Exception(f'Lora "{lora_name}" already applied to unet')

        if self.clip is not None and any(lora.model_name == lora_name for lora in self.clip.loras):
            raise Exception(f'Lora "{lora_name}" already applied to clip')

        output = LoraLoaderOutput()

        if self.unet is not None:
            output.unet = copy.deepcopy(self.unet)
            output.unet.loras.append(
                LoraInfo(
                    base_model=base_model,
                    model_name=lora_name,
                    model_type=ModelType.Lora,
                    submodel=None,
                    weight=self.weight,
                )
            )

        if self.clip is not None:
            output.clip = copy.deepcopy(self.clip)
            output.clip.loras.append(
                LoraInfo(
                    base_model=base_model,
                    model_name=lora_name,
                    model_type=ModelType.Lora,
                    submodel=None,
                    weight=self.weight,
                )
            )

        return output


class SDXLLoraLoaderOutput(BaseInvocationOutput):
    """SDXL LoRA Loader Output"""

    # fmt: off
    type: Literal["sdxl_lora_loader_output"] = "sdxl_lora_loader_output"

    unet: Optional[UNetField] = OutputField(default=None, description=FieldDescriptions.unet, title="UNet")
    clip: Optional[ClipField] = OutputField(default=None, description=FieldDescriptions.clip, title="CLIP 1")
    clip2: Optional[ClipField] = OutputField(default=None, description=FieldDescriptions.clip, title="CLIP 2")
    # fmt: on


@title("SDXL LoRA Loader")
@tags("sdxl", "lora", "model")
class SDXLLoraLoaderInvocation(BaseInvocation):
    """Apply selected lora to unet and text_encoder."""

    type: Literal["sdxl_lora_loader"] = "sdxl_lora_loader"

    lora: LoRAModelField = InputField(description=FieldDescriptions.lora_model, input=Input.Direct, title="LoRA")
    weight: float = Field(default=0.75, description=FieldDescriptions.lora_weight)
    unet: Optional[UNetField] = Field(
        default=None, description=FieldDescriptions.unet, input=Input.Connection, title="UNET"
    )
    clip: Optional[ClipField] = Field(
        default=None, description=FieldDescriptions.clip, input=Input.Connection, title="CLIP 1"
    )
    clip2: Optional[ClipField] = Field(
        default=None, description=FieldDescriptions.clip, input=Input.Connection, title="CLIP 2"
    )

    def invoke(self, context: InvocationContext) -> SDXLLoraLoaderOutput:
        if self.lora is None:
            raise Exception("No LoRA provided")

        base_model = self.lora.base_model
        lora_name = self.lora.model_name

        if not context.services.model_manager.model_exists(
            base_model=base_model,
            model_name=lora_name,
            model_type=ModelType.Lora,
        ):
            raise Exception(f"Unknown lora name: {lora_name}!")

        if self.unet is not None and any(lora.model_name == lora_name for lora in self.unet.loras):
            raise Exception(f'Lora "{lora_name}" already applied to unet')

        if self.clip is not None and any(lora.model_name == lora_name for lora in self.clip.loras):
            raise Exception(f'Lora "{lora_name}" already applied to clip')

        if self.clip2 is not None and any(lora.model_name == lora_name for lora in self.clip2.loras):
            raise Exception(f'Lora "{lora_name}" already applied to clip2')

        output = SDXLLoraLoaderOutput()

        if self.unet is not None:
            output.unet = copy.deepcopy(self.unet)
            output.unet.loras.append(
                LoraInfo(
                    base_model=base_model,
                    model_name=lora_name,
                    model_type=ModelType.Lora,
                    submodel=None,
                    weight=self.weight,
                )
            )

        if self.clip is not None:
            output.clip = copy.deepcopy(self.clip)
            output.clip.loras.append(
                LoraInfo(
                    base_model=base_model,
                    model_name=lora_name,
                    model_type=ModelType.Lora,
                    submodel=None,
                    weight=self.weight,
                )
            )

        if self.clip2 is not None:
            output.clip2 = copy.deepcopy(self.clip2)
            output.clip2.loras.append(
                LoraInfo(
                    base_model=base_model,
                    model_name=lora_name,
                    model_type=ModelType.Lora,
                    submodel=None,
                    weight=self.weight,
                )
            )

        return output


class VAEModelField(BaseModel):
    """Vae model field"""

    model_name: str = Field(description="Name of the model")
    base_model: BaseModelType = Field(description="Base model")


class VaeLoaderOutput(BaseInvocationOutput):
    """Model loader output"""

    type: Literal["vae_loader_output"] = "vae_loader_output"

    # Outputs
    vae: VaeField = OutputField(description=FieldDescriptions.vae, title="VAE")


@title("VAE Loader")
@tags("vae", "model")
class VaeLoaderInvocation(BaseInvocation):
    """Loads a VAE model, outputting a VaeLoaderOutput"""

    type: Literal["vae_loader"] = "vae_loader"

    # Inputs
    vae_model: VAEModelField = InputField(
        description=FieldDescriptions.vae_model, input=Input.Direct, ui_type_hint=UITypeHint.VaeModelField, title="VAE"
    )

    def invoke(self, context: InvocationContext) -> VaeLoaderOutput:
        base_model = self.vae_model.base_model
        model_name = self.vae_model.model_name
        model_type = ModelType.Vae

        if not context.services.model_manager.model_exists(
            base_model=base_model,
            model_name=model_name,
            model_type=model_type,
        ):
            raise Exception(f"Unkown vae name: {model_name}!")
        return VaeLoaderOutput(
            vae=VaeField(
                vae=ModelInfo(
                    model_name=model_name,
                    base_model=base_model,
                    model_type=model_type,
                )
            )
        )<|MERGE_RESOLUTION|>--- conflicted
+++ resolved
@@ -52,15 +52,9 @@
 
     type: Literal["model_loader_output"] = "model_loader_output"
 
-<<<<<<< HEAD
-    unet: UNetField = OutputField(default=None, description=FieldDescriptions.unet, title="UNet")
-    clip: ClipField = OutputField(default=None, description=FieldDescriptions.clip, title="CLIP")
-    vae: VaeField = OutputField(default=None, description=FieldDescriptions.vae, title="VAE")
-=======
     unet: UNetField = OutputField(description=FieldDescriptions.unet, title="UNet")
     clip: ClipField = OutputField(description=FieldDescriptions.clip, title="CLIP")
     vae: VaeField = OutputField(description=FieldDescriptions.vae, title="VAE")
->>>>>>> 85084ec4
 
 
 class MainModelField(BaseModel):
