--- conflicted
+++ resolved
@@ -86,12 +86,6 @@
         return IntCollectionOutput(collection=list(range(self.start, self.stop, self.step)))
 
 
-<<<<<<< HEAD
-t = "range_of_size"
-
-
-=======
->>>>>>> 85084ec4
 @title("Integer Range of Size")
 @tags("range", "integer", "size", "collection")
 class RangeOfSizeInvocation(BaseInvocation):
@@ -124,7 +118,6 @@
         le=SEED_MAX,
         description="The seed for the RNG (omit for random)",
         default_factory=get_random_seed,
-        ui_type_hint=UITypeHint.Seed,
     )
 
     def invoke(self, context: InvocationContext) -> IntCollectionOutput:
