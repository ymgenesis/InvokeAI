# Copyright (c) 2022 Kyle Schouviller (https://github.com/kyle0654)

from typing import Literal, Optional

import numpy
from PIL import Image, ImageFilter, ImageOps, ImageChops, ImageDraw
from pydantic import BaseModel, Field
from typing import Union
import cv2

from ..models.image import ImageCategory, ImageField, ResourceOrigin
from .baseinvocation import (
    BaseInvocation,
    BaseInvocationOutput,
    InvocationContext,
    InvocationConfig,
)


class PILInvocationConfig(BaseModel):
    """Helper class to provide all PIL invocations with additional config"""

    class Config(InvocationConfig):
        schema_extra = {
            "ui": {
                "tags": ["PIL", "image"],
            },
        }


class ImageOutput(BaseInvocationOutput):
    """Base class for invocations that output an image"""

    # fmt: off
    type: Literal["image_output"] = "image_output"
    image:      ImageField = Field(default=None, description="The output image")
    width:             int = Field(description="The width of the image in pixels")
    height:            int = Field(description="The height of the image in pixels")
    # fmt: on

    class Config:
        schema_extra = {"required": ["type", "image", "width", "height"]}


class MaskOutput(BaseInvocationOutput):
    """Base class for invocations that output a mask"""

    # fmt: off
    type: Literal["mask"] = "mask"
    mask:      ImageField = Field(default=None, description="The output mask")
    width:            int = Field(description="The width of the mask in pixels")
    height:           int = Field(description="The height of the mask in pixels")
    # fmt: on

    class Config:
        schema_extra = {
            "required": [
                "type",
                "mask",
            ]
        }

class ImageMaskOutput(BaseInvocationOutput):
    """Base class for invocations that output an image"""

    # fmt: off
    type: Literal["image_output"] = "image_output"
    image:      ImageField = Field(default=None, description="The output image")
    width:             int = Field(description="The width of the image in pixels")
    height:            int = Field(description="The height of the image in pixels")
    type: Literal["mask"] = "mask"
    mask:      ImageField = Field(default=None, description="The output mask")
    # fmt: on

    class Config:
        schema_extra = {"required": ["type", "image", "width", "height", "mask"]}

class LoadImageInvocation(BaseInvocation):
    """Load an image and provide it as output."""

    # fmt: off
    type: Literal["load_image"] = "load_image"

    # Inputs
    image: Optional[ImageField] = Field(
        default=None, description="The image to load"
    )
    # fmt: on

    class Config(InvocationConfig):
        schema_extra = {
            "ui": {
                "title": "Load Image",
                "tags": ["image", "load"]
            },
        }

    def invoke(self, context: InvocationContext) -> ImageOutput:
        image = context.services.images.get_pil_image(self.image.image_name)

        return ImageOutput(
            image=ImageField(image_name=self.image.image_name),
            width=image.width,
            height=image.height,
        )


class ShowImageInvocation(BaseInvocation):
    """Displays a provided image, and passes it forward in the pipeline."""

    type: Literal["show_image"] = "show_image"

    # Inputs
    image: Optional[ImageField] = Field(
        default=None, description="The image to show"
    )

    class Config(InvocationConfig):
        schema_extra = {
            "ui": {
                "title": "Show Image",
                "tags": ["image", "show"]
            },
        }

    def invoke(self, context: InvocationContext) -> ImageOutput:
        image = context.services.images.get_pil_image(self.image.image_name)
        if image:
            image.show()

        # TODO: how to handle failure?

        return ImageOutput(
            image=ImageField(image_name=self.image.image_name),
            width=image.width,
            height=image.height,
        )


class ImageCropInvocation(BaseInvocation, PILInvocationConfig):
    """Crops an image to a specified box. The box can be outside of the image."""

    # fmt: off
    type: Literal["img_crop"] = "img_crop"

    # Inputs
    image: Optional[ImageField]  = Field(default=None, description="The image to crop")
    x:      int = Field(default=0, description="The left x coordinate of the crop rectangle")
    y:      int = Field(default=0, description="The top y coordinate of the crop rectangle")
    width:  int = Field(default=512, gt=0, description="The width of the crop rectangle")
    height: int = Field(default=512, gt=0, description="The height of the crop rectangle")
    # fmt: on

    class Config(InvocationConfig):
        schema_extra = {
            "ui": {
                "title": "Crop Image",
                "tags": ["image", "crop"]
            },
        }

    def invoke(self, context: InvocationContext) -> ImageOutput:
        image = context.services.images.get_pil_image(self.image.image_name)

        image_crop = Image.new(
            mode="RGBA", size=(self.width, self.height), color=(0, 0, 0, 0)
        )
        image_crop.paste(image, (-self.x, -self.y))

        image_dto = context.services.images.create(
            image=image_crop,
            image_origin=ResourceOrigin.INTERNAL,
            image_category=ImageCategory.GENERAL,
            node_id=self.id,
            session_id=context.graph_execution_state_id,
            is_intermediate=self.is_intermediate,
        )

        return ImageOutput(
            image=ImageField(image_name=image_dto.image_name),
            width=image_dto.width,
            height=image_dto.height,
        )


class ImagePasteInvocation(BaseInvocation, PILInvocationConfig):
    """Pastes an image into another image."""

    # fmt: off
    type: Literal["img_paste"] = "img_paste"

    # Inputs
    base_image:     Optional[ImageField]  = Field(default=None, description="The base image")
    image:          Optional[ImageField]  = Field(default=None, description="The image to paste")
    mask: Optional[ImageField] = Field(default=None, description="The mask to use when pasting")
    x:                     int = Field(default=0, description="The left x coordinate at which to paste the image")
    y:                     int = Field(default=0, description="The top y coordinate at which to paste the image")
    # fmt: on

    class Config(InvocationConfig):
        schema_extra = {
            "ui": {
                "title": "Paste Image",
                "tags": ["image", "paste"]
            },
        }

    def invoke(self, context: InvocationContext) -> ImageOutput:
        base_image = context.services.images.get_pil_image(self.base_image.image_name)
        image = context.services.images.get_pil_image(self.image.image_name)
        mask = (
            None
            if self.mask is None
            else ImageOps.invert(
                context.services.images.get_pil_image(self.mask.image_name)
            )
        )
        # TODO: probably shouldn't invert mask here... should user be required to do it?

        min_x = min(0, self.x)
        min_y = min(0, self.y)
        max_x = max(base_image.width, image.width + self.x)
        max_y = max(base_image.height, image.height + self.y)

        new_image = Image.new(
            mode="RGBA", size=(max_x - min_x, max_y - min_y), color=(0, 0, 0, 0)
        )
        new_image.paste(base_image, (abs(min_x), abs(min_y)))
        new_image.paste(image, (max(0, self.x), max(0, self.y)), mask=mask)

        image_dto = context.services.images.create(
            image=new_image,
            image_origin=ResourceOrigin.INTERNAL,
            image_category=ImageCategory.GENERAL,
            node_id=self.id,
            session_id=context.graph_execution_state_id,
            is_intermediate=self.is_intermediate,
        )

        return ImageOutput(
            image=ImageField(image_name=image_dto.image_name),
            width=image_dto.width,
            height=image_dto.height,
        )


class MaskFromAlphaInvocation(BaseInvocation, PILInvocationConfig):
    """Extracts the alpha channel of an image as a mask."""

    # fmt: off
    type: Literal["tomask"] = "tomask"

    # Inputs
    image: Optional[ImageField]  = Field(default=None, description="The image to create the mask from")
    invert:      bool = Field(default=False, description="Whether or not to invert the mask")
    # fmt: on

    class Config(InvocationConfig):
        schema_extra = {
            "ui": {
                "title": "Mask From Alpha",
                "tags": ["image", "mask", "alpha"]
            },
        }

    def invoke(self, context: InvocationContext) -> MaskOutput:
        image = context.services.images.get_pil_image(self.image.image_name)

        image_mask = image.split()[-1]
        if self.invert:
            image_mask = ImageOps.invert(image_mask)

        image_dto = context.services.images.create(
            image=image_mask,
            image_origin=ResourceOrigin.INTERNAL,
            image_category=ImageCategory.MASK,
            node_id=self.id,
            session_id=context.graph_execution_state_id,
            is_intermediate=self.is_intermediate,
        )

        return MaskOutput(
            mask=ImageField(image_name=image_dto.image_name),
            width=image_dto.width,
            height=image_dto.height,
        )


class ImageMultiplyInvocation(BaseInvocation, PILInvocationConfig):
    """Multiplies two images together using `PIL.ImageChops.multiply()`."""

    # fmt: off
    type: Literal["img_mul"] = "img_mul"

    # Inputs
    image1: Optional[ImageField]  = Field(default=None, description="The first image to multiply")
    image2: Optional[ImageField]  = Field(default=None, description="The second image to multiply")
    # fmt: on

    class Config(InvocationConfig):
        schema_extra = {
            "ui": {
                "title": "Multiply Images",
                "tags": ["image", "multiply"]
            },
        }

    def invoke(self, context: InvocationContext) -> ImageOutput:
        image1 = context.services.images.get_pil_image(self.image1.image_name)
        image2 = context.services.images.get_pil_image(self.image2.image_name)

        multiply_image = ImageChops.multiply(image1, image2)

        image_dto = context.services.images.create(
            image=multiply_image,
            image_origin=ResourceOrigin.INTERNAL,
            image_category=ImageCategory.GENERAL,
            node_id=self.id,
            session_id=context.graph_execution_state_id,
            is_intermediate=self.is_intermediate,
        )

        return ImageOutput(
            image=ImageField(image_name=image_dto.image_name),
            width=image_dto.width,
            height=image_dto.height,
        )


IMAGE_CHANNELS = Literal["A", "R", "G", "B"]


class ImageChannelInvocation(BaseInvocation, PILInvocationConfig):
    """Gets a channel from an image."""

    # fmt: off
    type: Literal["img_chan"] = "img_chan"

    # Inputs
    image: Optional[ImageField]  = Field(default=None, description="The image to get the channel from")
    channel: IMAGE_CHANNELS  = Field(default="A", description="The channel to get")
    # fmt: on

    class Config(InvocationConfig):
        schema_extra = {
            "ui": {
                "title": "Image Channel",
                "tags": ["image", "channel"]
            },
        }

    def invoke(self, context: InvocationContext) -> ImageOutput:
        image = context.services.images.get_pil_image(self.image.image_name)

        channel_image = image.getchannel(self.channel)

        image_dto = context.services.images.create(
            image=channel_image,
            image_origin=ResourceOrigin.INTERNAL,
            image_category=ImageCategory.GENERAL,
            node_id=self.id,
            session_id=context.graph_execution_state_id,
            is_intermediate=self.is_intermediate,
        )

        return ImageOutput(
            image=ImageField(image_name=image_dto.image_name),
            width=image_dto.width,
            height=image_dto.height,
        )


IMAGE_MODES = Literal["L", "RGB", "RGBA", "CMYK", "YCbCr", "LAB", "HSV", "I", "F"]


class ImageConvertInvocation(BaseInvocation, PILInvocationConfig):
    """Converts an image to a different mode."""

    # fmt: off
    type: Literal["img_conv"] = "img_conv"

    # Inputs
    image: Optional[ImageField]  = Field(default=None, description="The image to convert")
    mode: IMAGE_MODES  = Field(default="L", description="The mode to convert to")
    # fmt: on

    class Config(InvocationConfig):
        schema_extra = {
            "ui": {
                "title": "Convert Image",
                "tags": ["image", "convert"]
            },
        }

    def invoke(self, context: InvocationContext) -> ImageOutput:
        image = context.services.images.get_pil_image(self.image.image_name)

        converted_image = image.convert(self.mode)

        image_dto = context.services.images.create(
            image=converted_image,
            image_origin=ResourceOrigin.INTERNAL,
            image_category=ImageCategory.GENERAL,
            node_id=self.id,
            session_id=context.graph_execution_state_id,
            is_intermediate=self.is_intermediate,
        )

        return ImageOutput(
            image=ImageField(image_name=image_dto.image_name),
            width=image_dto.width,
            height=image_dto.height,
        )


class ImageBlurInvocation(BaseInvocation, PILInvocationConfig):
    """Blurs an image"""

    # fmt: off
    type: Literal["img_blur"] = "img_blur"

    # Inputs
    image: Optional[ImageField]  = Field(default=None, description="The image to blur")
    radius:     float = Field(default=8.0, ge=0, description="The blur radius")
    blur_type: Literal["gaussian", "box"] = Field(default="gaussian", description="The type of blur")
    # fmt: on

    class Config(InvocationConfig):
        schema_extra = {
            "ui": {
                "title": "Blur Image",
                "tags": ["image", "blur"]
            },
        }

    def invoke(self, context: InvocationContext) -> ImageOutput:
        image = context.services.images.get_pil_image(self.image.image_name)

        blur = (
            ImageFilter.GaussianBlur(self.radius)
            if self.blur_type == "gaussian"
            else ImageFilter.BoxBlur(self.radius)
        )
        blur_image = image.filter(blur)

        image_dto = context.services.images.create(
            image=blur_image,
            image_origin=ResourceOrigin.INTERNAL,
            image_category=ImageCategory.GENERAL,
            node_id=self.id,
            session_id=context.graph_execution_state_id,
            is_intermediate=self.is_intermediate,
        )

        return ImageOutput(
            image=ImageField(image_name=image_dto.image_name),
            width=image_dto.width,
            height=image_dto.height,
        )


PIL_RESAMPLING_MODES = Literal[
    "nearest",
    "box",
    "bilinear",
    "hamming",
    "bicubic",
    "lanczos",
]


PIL_RESAMPLING_MAP = {
    "nearest": Image.Resampling.NEAREST,
    "box": Image.Resampling.BOX,
    "bilinear": Image.Resampling.BILINEAR,
    "hamming": Image.Resampling.HAMMING,
    "bicubic": Image.Resampling.BICUBIC,
    "lanczos": Image.Resampling.LANCZOS,
}


class ImageResizeInvocation(BaseInvocation, PILInvocationConfig):
    """Resizes an image to specific dimensions"""

    # fmt: off
    type: Literal["img_resize"] = "img_resize"

    # Inputs
    image: Optional[ImageField]  = Field(default=None, description="The image to resize")
    width:                         Union[int, None] = Field(ge=64, multiple_of=8, description="The width to resize to (px)")
    height:                        Union[int, None] = Field(ge=64, multiple_of=8, description="The height to resize to (px)")
    resample_mode:  PIL_RESAMPLING_MODES = Field(default="bicubic", description="The resampling mode")
    # fmt: on

    class Config(InvocationConfig):
        schema_extra = {
            "ui": {
                "title": "Resize Image",
                "tags": ["image", "resize"]
            },
        }

    def invoke(self, context: InvocationContext) -> ImageOutput:
        image = context.services.images.get_pil_image(self.image.image_name)

        resample_mode = PIL_RESAMPLING_MAP[self.resample_mode]

        resize_image = image.resize(
            (self.width, self.height),
            resample=resample_mode,
        )

        image_dto = context.services.images.create(
            image=resize_image,
            image_origin=ResourceOrigin.INTERNAL,
            image_category=ImageCategory.GENERAL,
            node_id=self.id,
            session_id=context.graph_execution_state_id,
            is_intermediate=self.is_intermediate,
        )

        return ImageOutput(
            image=ImageField(image_name=image_dto.image_name),
            width=image_dto.width,
            height=image_dto.height,
        )


class ImageScaleInvocation(BaseInvocation, PILInvocationConfig):
    """Scales an image by a factor"""

    # fmt: off
    type: Literal["img_scale"] = "img_scale"

    # Inputs
    image:       Optional[ImageField] = Field(default=None, description="The image to scale")
    scale_factor:                  float = Field(gt=0, description="The factor by which to scale the image")
    resample_mode:  PIL_RESAMPLING_MODES = Field(default="bicubic", description="The resampling mode")
    # fmt: on

    class Config(InvocationConfig):
        schema_extra = {
            "ui": {
                "title": "Scale Image",
                "tags": ["image", "scale"]
            },
        }

    def invoke(self, context: InvocationContext) -> ImageOutput:
        image = context.services.images.get_pil_image(self.image.image_name)

        resample_mode = PIL_RESAMPLING_MAP[self.resample_mode]
        width = int(image.width * self.scale_factor)
        height = int(image.height * self.scale_factor)

        resize_image = image.resize(
            (width, height),
            resample=resample_mode,
        )

        image_dto = context.services.images.create(
            image=resize_image,
            image_origin=ResourceOrigin.INTERNAL,
            image_category=ImageCategory.GENERAL,
            node_id=self.id,
            session_id=context.graph_execution_state_id,
            is_intermediate=self.is_intermediate,
        )

        return ImageOutput(
            image=ImageField(image_name=image_dto.image_name),
            width=image_dto.width,
            height=image_dto.height,
        )


class ImageLerpInvocation(BaseInvocation, PILInvocationConfig):
    """Linear interpolation of all pixels of an image"""

    # fmt: off
    type: Literal["img_lerp"] = "img_lerp"

    # Inputs
    image: Optional[ImageField]  = Field(default=None, description="The image to lerp")
    min: int = Field(default=0, ge=0, le=255, description="The minimum output value")
    max: int = Field(default=255, ge=0, le=255, description="The maximum output value")
    # fmt: on

    class Config(InvocationConfig):
        schema_extra = {
            "ui": {
                "title": "Image Linear Interpolation",
                "tags": ["image", "linear", "interpolation", "lerp"]
            },
        }

    def invoke(self, context: InvocationContext) -> ImageOutput:
        image = context.services.images.get_pil_image(self.image.image_name)

        image_arr = numpy.asarray(image, dtype=numpy.float32) / 255
        image_arr = image_arr * (self.max - self.min) + self.max

        lerp_image = Image.fromarray(numpy.uint8(image_arr))

        image_dto = context.services.images.create(
            image=lerp_image,
            image_origin=ResourceOrigin.INTERNAL,
            image_category=ImageCategory.GENERAL,
            node_id=self.id,
            session_id=context.graph_execution_state_id,
            is_intermediate=self.is_intermediate,
        )

        return ImageOutput(
            image=ImageField(image_name=image_dto.image_name),
            width=image_dto.width,
            height=image_dto.height,
        )


class ImageInverseLerpInvocation(BaseInvocation, PILInvocationConfig):
    """Inverse linear interpolation of all pixels of an image"""

    # fmt: off
    type: Literal["img_ilerp"] = "img_ilerp"

    # Inputs
    image: Optional[ImageField]  = Field(default=None, description="The image to lerp")
    min: int = Field(default=0, ge=0, le=255, description="The minimum input value")
    max: int = Field(default=255, ge=0, le=255, description="The maximum input value")
    # fmt: on

    class Config(InvocationConfig):
        schema_extra = {
            "ui": {
                "title": "Image Inverse Linear Interpolation",
                "tags": ["image", "linear", "interpolation", "inverse"]
            },
        }

    def invoke(self, context: InvocationContext) -> ImageOutput:
        image = context.services.images.get_pil_image(self.image.image_name)

        image_arr = numpy.asarray(image, dtype=numpy.float32)
        image_arr = (
            numpy.minimum(
                numpy.maximum(image_arr - self.min, 0) / float(self.max - self.min), 1
            )
            * 255
        )

        ilerp_image = Image.fromarray(numpy.uint8(image_arr))

        image_dto = context.services.images.create(
            image=ilerp_image,
            image_origin=ResourceOrigin.INTERNAL,
            image_category=ImageCategory.GENERAL,
            node_id=self.id,
            session_id=context.graph_execution_state_id,
            is_intermediate=self.is_intermediate,
        )

        return ImageOutput(
            image=ImageField(image_name=image_dto.image_name),
            width=image_dto.width,
            height=image_dto.height,
        )


class FaceMaskInvocation(BaseInvocation, PILInvocationConfig):
    """OpenCV cascade classifier detection to create transparencies in an image"""

    # fmt: off
    type: Literal["image_mask"] = "image_mask"

    # Inputs
    image: Optional[ImageField]  = Field(default=None, description="Image to apply transparency to")
    x_offset: float = Field(default=0.0, description="Offset for the X-axis of the oval mask")
    y_offset: float = Field(default=0.0, description="Offset for the Y-axis of the oval mask")
<<<<<<< HEAD
    reverse_mask: bool = Field(default=False, description="Toggle to reverse the detected area")
=======
    invert_mask: bool = Field(default=False, description="Toggle to invert the mask")
>>>>>>> 416749cb
    cascade_file_path: Optional[str] = Field(default=None, description="Path to the cascade XML file for detection")
    # fmt: on

    def invoke(self, context: InvocationContext) -> ImageMaskOutput:
        image = context.services.images.get_pil_image(self.image.image_name)

        # Perform face detection
        cv_image = cv2.cvtColor(numpy.array(image), cv2.COLOR_RGB2BGR)
        cascade_file_path = self.cascade_file_path
        face_cascade = cv2.CascadeClassifier(cascade_file_path)
        gray = cv2.cvtColor(cv_image, cv2.COLOR_BGR2GRAY)
        faces = face_cascade.detectMultiScale(gray, scaleFactor=1.1, minNeighbors=5, minSize=(30, 30))

        # Create an elongated oval-shaped transparent mask for the face region
        transparent_mask = Image.new("L", image.size, color=0)
        for (x, y, w, h) in faces:
            mask = Image.new("L", (w, h), 0)
            draw = ImageDraw.Draw(mask)
            # Adjust the shape of the oval based on the scale factors
            x_elongation_factor = 0.8 + (1.2 - 0.8) * self.x_offset
            y_elongation_factor = 1 + (1.2 - 0.8) * self.y_offset
            draw.ellipse((0, 0, w, h), fill=255, outline=255)
            mask = mask.resize((int(w * x_elongation_factor), int(h * y_elongation_factor)), resample=Image.LANCZOS)
            # Calculate the Y-axis offset to ensure symmetry from the middle
            y_offset = int((h - h * y_elongation_factor) / 2)
            transparent_mask.paste(mask, (x + int((w - w * x_elongation_factor) / 2), y + y_offset))

        # Create an RGBA image with transparency
        rgba_image = image.convert("RGBA")

<<<<<<< HEAD
        if self.reverse_mask:
=======
        if self.invert_mask:
>>>>>>> 416749cb
            # Apply the transparent mask to the image
            composite_image = Image.composite(rgba_image, Image.new("RGBA", image.size, (0, 0, 0, 0)), transparent_mask)

        else:
            # Invert the transparent mask to mask the rest of the image
            inverted_mask = ImageOps.invert(transparent_mask)
            # Apply the inverted mask to the image
            composite_image = Image.composite(rgba_image, Image.new("RGBA", image.size, (0, 0, 0, 0)), inverted_mask)

        # Create a white mask with the same dimensions as the transparency image for use with outpainting
        white_mask = Image.new("L", image.size, color=255)

        image_dto = context.services.images.create(
            image=composite_image,
            image_origin=ResourceOrigin.INTERNAL,
            image_category=ImageCategory.MASK,
            node_id=self.id,
            session_id=context.graph_execution_state_id,
            is_intermediate=self.is_intermediate,
        )
        white_mask_dto = context.services.images.create(
            image=white_mask,
            image_origin=ResourceOrigin.INTERNAL,
            image_category=ImageCategory.MASK,
            node_id=self.id,
            session_id=context.graph_execution_state_id,
            is_intermediate=self.is_intermediate,
        )

        return ImageMaskOutput(
            image=ImageField(image_name=image_dto.image_name),
            width=image_dto.width,
            height=image_dto.height,
            mask=ImageField(image_name=white_mask_dto.image_name),
        )<|MERGE_RESOLUTION|>--- conflicted
+++ resolved
@@ -677,11 +677,7 @@
     image: Optional[ImageField]  = Field(default=None, description="Image to apply transparency to")
     x_offset: float = Field(default=0.0, description="Offset for the X-axis of the oval mask")
     y_offset: float = Field(default=0.0, description="Offset for the Y-axis of the oval mask")
-<<<<<<< HEAD
-    reverse_mask: bool = Field(default=False, description="Toggle to reverse the detected area")
-=======
     invert_mask: bool = Field(default=False, description="Toggle to invert the mask")
->>>>>>> 416749cb
     cascade_file_path: Optional[str] = Field(default=None, description="Path to the cascade XML file for detection")
     # fmt: on
 
@@ -712,11 +708,7 @@
         # Create an RGBA image with transparency
         rgba_image = image.convert("RGBA")
 
-<<<<<<< HEAD
-        if self.reverse_mask:
-=======
         if self.invert_mask:
->>>>>>> 416749cb
             # Apply the transparent mask to the image
             composite_image = Image.composite(rgba_image, Image.new("RGBA", image.size, (0, 0, 0, 0)), transparent_mask)
 
