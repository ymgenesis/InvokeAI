--- conflicted
+++ resolved
@@ -89,20 +89,11 @@
     """node output for ControlNet info"""
 
     type: Literal["control_output"] = "control_output"
-<<<<<<< HEAD
 
     # Outputs
     control: ControlField = OutputField(description=FieldDescriptions.control)
-=======
->>>>>>> 85084ec4
-
-    # Outputs
-    control: ControlField = OutputField(description=FieldDescriptions.control)
-
-<<<<<<< HEAD
-=======
-
->>>>>>> 85084ec4
+
+
 @title("ControlNet")
 @tags("controlnet")
 class ControlNetInvocation(BaseInvocation):
