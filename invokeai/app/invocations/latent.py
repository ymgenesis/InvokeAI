# Copyright (c) 2023 Kyle Schouviller (https://github.com/kyle0654)

from typing import List, Literal, Optional, Union

import einops
import torch
from diffusers import ControlNetModel
from diffusers.image_processor import VaeImageProcessor
from diffusers.schedulers import SchedulerMixin as Scheduler
from pydantic import BaseModel, Field, validator

from invokeai.app.util.step_callback import stable_diffusion_step_callback

<<<<<<< HEAD
from ..models.image import ImageCategory, ImageField, ResourceOrigin
=======
from ...backend.image_util.seamless import configure_model_padding
from ...backend.model_management.lora import ModelPatcher
>>>>>>> 818616a0
from ...backend.stable_diffusion import PipelineIntermediateState
from ...backend.stable_diffusion.diffusers_pipeline import (
    ConditioningData, ControlNetData, StableDiffusionGeneratorPipeline,
    image_resized_to_grid_as_tensor)
from ...backend.stable_diffusion.diffusion.shared_invokeai_diffusion import \
    PostprocessingSettings
from ...backend.stable_diffusion.schedulers import SCHEDULER_MAP
from ...backend.util.devices import torch_dtype
from ..models.image import ImageCategory, ImageField, ResourceOrigin
from .baseinvocation import (BaseInvocation, BaseInvocationOutput,
                             InvocationConfig, InvocationContext)
from .compel import ConditioningField
from .controlnet_image_processors import ControlField
from .image import ImageOutput
from .model import ModelInfo, UNetField, VaeField


class LatentsField(BaseModel):
    """A latents field used for passing latents between invocations"""

    latents_name: Optional[str] = Field(
        default=None, description="The name of the latents")

    class Config:
        schema_extra = {"required": ["latents_name"]}


class LatentsOutput(BaseInvocationOutput):
    """Base class for invocations that output latents"""
    #fmt: off
    type: Literal["latents_output"] = "latents_output"

    # Inputs
    latents: LatentsField          = Field(default=None, description="The output latents")
    width:                     int = Field(description="The width of the latents in pixels")
    height:                    int = Field(description="The height of the latents in pixels")
    #fmt: on


def build_latents_output(latents_name: str, latents: torch.Tensor):
    return LatentsOutput(
        latents=LatentsField(latents_name=latents_name),
        width=latents.size()[3] * 8,
        height=latents.size()[2] * 8,
    )


SAMPLER_NAME_VALUES = Literal[
    tuple(list(SCHEDULER_MAP.keys()))
]


def get_scheduler(
    context: InvocationContext,
    scheduler_info: ModelInfo,
    scheduler_name: str,
) -> Scheduler:
    scheduler_class, scheduler_extra_config = SCHEDULER_MAP.get(
        scheduler_name, SCHEDULER_MAP['ddim'])
    orig_scheduler_info = context.services.model_manager.get_model(
        **scheduler_info.dict())
    with orig_scheduler_info as orig_scheduler:
        scheduler_config = orig_scheduler.config

    if "_backup" in scheduler_config:
        scheduler_config = scheduler_config["_backup"]
    scheduler_config = {**scheduler_config, **
                        scheduler_extra_config, "_backup": scheduler_config}
    scheduler = scheduler_class.from_config(scheduler_config)

    # hack copied over from generate.py
    if not hasattr(scheduler, 'uses_inpainting_model'):
        scheduler.uses_inpainting_model = lambda: False
    return scheduler


# Text to image
class TextToLatentsInvocation(BaseInvocation):
    """Generates latents from conditionings."""

    type: Literal["t2l"] = "t2l"

    # Inputs
    # fmt: off
    positive_conditioning: Optional[ConditioningField] = Field(description="Positive conditioning for generation")
    negative_conditioning: Optional[ConditioningField] = Field(description="Negative conditioning for generation")
    noise: Optional[LatentsField] = Field(description="The noise to use")
    steps:       int = Field(default=10, gt=0, description="The number of steps to use to generate the image")
    cfg_scale: Union[float, List[float]] = Field(default=7.5, ge=1, description="The Classifier-Free Guidance, higher values may result in a result closer to the prompt", )
    scheduler: SAMPLER_NAME_VALUES = Field(default="euler", description="The scheduler to use" )
    unet: UNetField = Field(default=None, description="UNet submodel")
    control: Union[ControlField, list[ControlField]] = Field(default=None, description="The control to use")
    #seamless:   bool = Field(default=False, description="Whether or not to generate an image that can tile without seams", )
    #seamless_axes: str = Field(default="", description="The axes to tile the image on, 'x' and/or 'y'")
    # fmt: on

    @validator("cfg_scale")
    def ge_one(cls, v):
        """validate that all cfg_scale values are >= 1"""
        if isinstance(v, list):
            for i in v:
                if i < 1:
                    raise ValueError('cfg_scale must be greater than 1')
        else:
            if v < 1:
                raise ValueError('cfg_scale must be greater than 1')
        return v

    # Schema customisation
    class Config(InvocationConfig):
        schema_extra = {
            "ui": {
                "tags": ["latents"],
                "type_hints": {
                    "model": "model",
                    "control": "control",
                    # "cfg_scale": "float",
                    "cfg_scale": "number"
                }
            },
        }

    # TODO: pass this an emitter method or something? or a session for dispatching?
    def dispatch_progress(
            self, context: InvocationContext, source_node_id: str,
            intermediate_state: PipelineIntermediateState) -> None:
        stable_diffusion_step_callback(
            context=context,
            intermediate_state=intermediate_state,
            node=self.dict(),
            source_node_id=source_node_id,
        )

    def get_conditioning_data(
            self, context: InvocationContext, scheduler) -> ConditioningData:
        c, extra_conditioning_info = context.services.latents.get(
            self.positive_conditioning.conditioning_name)
        uc, _ = context.services.latents.get(
            self.negative_conditioning.conditioning_name)

        conditioning_data = ConditioningData(
            unconditioned_embeddings=uc,
            text_embeddings=c,
            guidance_scale=self.cfg_scale,
            extra=extra_conditioning_info,
            postprocessing_settings=PostprocessingSettings(
                threshold=0.0,  # threshold,
                warmup=0.2,  # warmup,
                h_symmetry_time_pct=None,  # h_symmetry_time_pct,
                v_symmetry_time_pct=None  # v_symmetry_time_pct,
            ),
        )

        conditioning_data = conditioning_data.add_scheduler_args_if_applicable(
            scheduler,

            # for ddim scheduler
            eta=0.0,  # ddim_eta

            # for ancestral and sde schedulers
            generator=torch.Generator(device=uc.device).manual_seed(0),
        )
        return conditioning_data

    def create_pipeline(
            self, unet, scheduler) -> StableDiffusionGeneratorPipeline:
        # TODO:
        # configure_model_padding(
        #    unet,
        #    self.seamless,
        #    self.seamless_axes,
        # )

        class FakeVae:
            class FakeVaeConfig:
                def __init__(self):
                    self.block_out_channels = [0]

            def __init__(self):
                self.config = FakeVae.FakeVaeConfig()

        return StableDiffusionGeneratorPipeline(
            vae=FakeVae(),  # TODO: oh...
            text_encoder=None,
            tokenizer=None,
            unet=unet,
            scheduler=scheduler,
            safety_checker=None,
            feature_extractor=None,
            requires_safety_checker=False,
            precision="float16" if unet.dtype == torch.float16 else "float32",
        )

    def prep_control_data(
        self,
        context: InvocationContext,
        # really only need model for dtype and device
        model: StableDiffusionGeneratorPipeline,
        control_input: List[ControlField],
        latents_shape: List[int],
        do_classifier_free_guidance: bool = True,
    ) -> List[ControlNetData]:

        # assuming fixed dimensional scaling of 8:1 for image:latents
        control_height_resize = latents_shape[2] * 8
        control_width_resize = latents_shape[3] * 8
        if control_input is None:
            control_list = None
        elif isinstance(control_input, list) and len(control_input) == 0:
            control_list = None
        elif isinstance(control_input, ControlField):
            control_list = [control_input]
        elif isinstance(control_input, list) and len(control_input) > 0 and isinstance(control_input[0], ControlField):
            control_list = control_input
        else:
            control_list = None
        if (control_list is None):
            control_data = None
            # from above handling, any control that is not None should now be of type list[ControlField]
        else:
            # FIXME: add checks to skip entry if model or image is None
            #        and if weight is None, populate with default 1.0?
            control_data = []
            control_models = []
            for control_info in control_list:
                # handle control models
                if ("," in control_info.control_model):
                    control_model_split = control_info.control_model.split(",")
                    control_name = control_model_split[0]
                    control_subfolder = control_model_split[1]
                    print("Using HF model subfolders")
                    print("    control_name: ", control_name)
                    print("    control_subfolder: ", control_subfolder)
                    control_model = ControlNetModel.from_pretrained(
                        control_name, subfolder=control_subfolder,
                        torch_dtype=model.unet.dtype).to(
                        model.device)
                else:
                    control_model = ControlNetModel.from_pretrained(
                        control_info.control_model, torch_dtype=model.unet.dtype).to(model.device)
                control_models.append(control_model)
                control_image_field = control_info.image
                input_image = context.services.images.get_pil_image(
                    control_image_field.image_name)
                # self.image.image_type, self.image.image_name
                # FIXME: still need to test with different widths, heights, devices, dtypes
                #        and add in batch_size, num_images_per_prompt?
                #        and do real check for classifier_free_guidance?
                # prepare_control_image should return torch.Tensor of shape(batch_size, 3, height, width)
                control_image = model.prepare_control_image(
                    image=input_image,
                    do_classifier_free_guidance=do_classifier_free_guidance,
                    width=control_width_resize,
                    height=control_height_resize,
                    # batch_size=batch_size * num_images_per_prompt,
                    # num_images_per_prompt=num_images_per_prompt,
                    device=control_model.device,
                    dtype=control_model.dtype,
                    control_mode=control_info.control_mode,
                )
                control_item = ControlNetData(
                    model=control_model, image_tensor=control_image,
                    weight=control_info.control_weight,
                    begin_step_percent=control_info.begin_step_percent,
                    end_step_percent=control_info.end_step_percent,
                    control_mode=control_info.control_mode,)
                control_data.append(control_item)
                # MultiControlNetModel has been refactored out, just need list[ControlNetData]
        return control_data

    @torch.no_grad()
    def invoke(self, context: InvocationContext) -> LatentsOutput:
        noise = context.services.latents.get(self.noise.latents_name)

        # Get the source node id (we are invoking the prepared node)
        graph_execution_state = context.services.graph_execution_manager.get(
            context.graph_execution_state_id)
        source_node_id = graph_execution_state.prepared_source_mapping[self.id]

        def step_callback(state: PipelineIntermediateState):
            self.dispatch_progress(context, source_node_id, state)

        def _lora_loader():
            for lora in self.unet.loras:
                lora_info = context.services.model_manager.get_model(
                    **lora.dict(exclude={"weight"}))
                yield (lora_info.context.model, lora.weight)
                del lora_info
            return

        unet_info = context.services.model_manager.get_model(
            **self.unet.unet.dict())
        with ModelPatcher.apply_lora_unet(unet_info.context.model, _lora_loader()),\
                unet_info as unet:

            scheduler = get_scheduler(
                context=context,
                scheduler_info=self.unet.scheduler,
                scheduler_name=self.scheduler,
            )

            pipeline = self.create_pipeline(unet, scheduler)
            conditioning_data = self.get_conditioning_data(context, scheduler)

            control_data = self.prep_control_data(
                model=pipeline, context=context, control_input=self.control,
                latents_shape=noise.shape,
                # do_classifier_free_guidance=(self.cfg_scale >= 1.0))
                do_classifier_free_guidance=True,
            )

            # TODO: Verify the noise is the right size
            result_latents, result_attention_map_saver = pipeline.latents_from_embeddings(
                latents=torch.zeros_like(noise, dtype=torch_dtype(unet.device)),
                noise=noise,
                num_inference_steps=self.steps,
                conditioning_data=conditioning_data,
                control_data=control_data,  # list[ControlNetData]
                callback=step_callback,
            )

        # https://discuss.huggingface.co/t/memory-usage-by-later-pipeline-stages/23699
        torch.cuda.empty_cache()

        name = f'{context.graph_execution_state_id}__{self.id}'
        context.services.latents.save(name, result_latents)
        return build_latents_output(latents_name=name, latents=result_latents)


class LatentsToLatentsInvocation(TextToLatentsInvocation):
    """Generates latents using latents as base image."""

    type: Literal["l2l"] = "l2l"

    # Inputs
    latents: Optional[LatentsField] = Field(
        description="The latents to use as a base image")
    strength: float = Field(
        default=0.7, ge=0, le=1,
        description="The strength of the latents to use")

    # Schema customisation
    class Config(InvocationConfig):
        schema_extra = {
            "ui": {
                "tags": ["latents"],
                "type_hints": {
                    "model": "model",
                    "control": "control",
                    "cfg_scale": "number",
                }
            },
        }

    @torch.no_grad()
    def invoke(self, context: InvocationContext) -> LatentsOutput:
        noise = context.services.latents.get(self.noise.latents_name)
        latent = context.services.latents.get(self.latents.latents_name)

        # Get the source node id (we are invoking the prepared node)
        graph_execution_state = context.services.graph_execution_manager.get(
            context.graph_execution_state_id)
        source_node_id = graph_execution_state.prepared_source_mapping[self.id]

        def step_callback(state: PipelineIntermediateState):
            self.dispatch_progress(context, source_node_id, state)

        def _lora_loader():
            for lora in self.unet.loras:
                lora_info = context.services.model_manager.get_model(
                    **lora.dict(exclude={"weight"}))
                yield (lora_info.context.model, lora.weight)
                del lora_info
            return

        unet_info = context.services.model_manager.get_model(
            **self.unet.unet.dict())
        with ModelPatcher.apply_lora_unet(unet_info.context.model, _lora_loader()),\
                unet_info as unet:

            scheduler = get_scheduler(
                context=context,
                scheduler_info=self.unet.scheduler,
                scheduler_name=self.scheduler,
            )

            pipeline = self.create_pipeline(unet, scheduler)
            conditioning_data = self.get_conditioning_data(context, scheduler)

            control_data = self.prep_control_data(
                model=pipeline, context=context, control_input=self.control,
                latents_shape=noise.shape,
                # do_classifier_free_guidance=(self.cfg_scale >= 1.0))
                do_classifier_free_guidance=True,
            )

            # TODO: Verify the noise is the right size
            initial_latents = latent if self.strength < 1.0 else torch.zeros_like(
                latent, device=unet.device, dtype=latent.dtype)

            timesteps, _ = pipeline.get_img2img_timesteps(
                self.steps,
                self.strength,
                device=unet.device,
            )

            result_latents, result_attention_map_saver = pipeline.latents_from_embeddings(
                latents=initial_latents,
                timesteps=timesteps,
                noise=noise,
                num_inference_steps=self.steps,
                conditioning_data=conditioning_data,
                control_data=control_data,  # list[ControlNetData]
                callback=step_callback
            )

        # https://discuss.huggingface.co/t/memory-usage-by-later-pipeline-stages/23699
        torch.cuda.empty_cache()

        name = f'{context.graph_execution_state_id}__{self.id}'
        context.services.latents.save(name, result_latents)
        return build_latents_output(latents_name=name, latents=result_latents)


# Latent to image
class LatentsToImageInvocation(BaseInvocation):
    """Generates an image from latents."""

    type: Literal["l2i"] = "l2i"

    # Inputs
    latents: Optional[LatentsField] = Field(
        description="The latents to generate an image from")
    vae: VaeField = Field(default=None, description="Vae submodel")
    tiled: bool = Field(
        default=False,
        description="Decode latents by overlaping tiles(less memory consumption)")

    # Schema customisation
    class Config(InvocationConfig):
        schema_extra = {
            "ui": {
                "tags": ["latents", "image"],
            },
        }

    @torch.no_grad()
    def invoke(self, context: InvocationContext) -> ImageOutput:
        latents = context.services.latents.get(self.latents.latents_name)

        vae_info = context.services.model_manager.get_model(
            **self.vae.vae.dict(),
        )

        with vae_info as vae:
            if self.tiled or context.services.configuration.tiled_decode:
                vae.enable_tiling()
            else:
                vae.disable_tiling()

            # clear memory as vae decode can request a lot
            torch.cuda.empty_cache()

            with torch.inference_mode():
                # copied from diffusers pipeline
                latents = latents / vae.config.scaling_factor
                image = vae.decode(latents, return_dict=False)[0]
                image = (image / 2 + 0.5).clamp(0, 1)  # denormalize
                # we always cast to float32 as this does not cause significant overhead and is compatible with bfloat16
                np_image = image.cpu().permute(0, 2, 3, 1).float().numpy()

                image = VaeImageProcessor.numpy_to_pil(np_image)[0]

        torch.cuda.empty_cache()

        image_dto = context.services.images.create(
            image=image,
            image_origin=ResourceOrigin.INTERNAL,
            image_category=ImageCategory.GENERAL,
            node_id=self.id,
            session_id=context.graph_execution_state_id,
            is_intermediate=self.is_intermediate
        )

        return ImageOutput(
            image=ImageField(image_name=image_dto.image_name),
            width=image_dto.width,
            height=image_dto.height,
        )


LATENTS_INTERPOLATION_MODE = Literal["nearest", "linear",
                                     "bilinear", "bicubic", "trilinear", "area", "nearest-exact"]


class ResizeLatentsInvocation(BaseInvocation):
    """Resizes latents to explicit width/height (in pixels). Provided dimensions are floor-divided by 8."""

    type: Literal["lresize"] = "lresize"

    # Inputs
    latents: Optional[LatentsField] = Field(
        description="The latents to resize")
    width:                         int = Field(
        ge=64, multiple_of=8, description="The width to resize to (px)")
    height:                        int = Field(
        ge=64, multiple_of=8, description="The height to resize to (px)")
    mode:   LATENTS_INTERPOLATION_MODE = Field(
        default="bilinear", description="The interpolation mode")
    antialias: bool = Field(
        default=False,
        description="Whether or not to antialias (applied in bilinear and bicubic modes only)")

    def invoke(self, context: InvocationContext) -> LatentsOutput:
        latents = context.services.latents.get(self.latents.latents_name)

        resized_latents = torch.nn.functional.interpolate(
            latents, size=(self.height // 8, self.width // 8),
            mode=self.mode, antialias=self.antialias
            if self.mode in ["bilinear", "bicubic"] else False,)

        # https://discuss.huggingface.co/t/memory-usage-by-later-pipeline-stages/23699
        torch.cuda.empty_cache()

        name = f"{context.graph_execution_state_id}__{self.id}"
        # context.services.latents.set(name, resized_latents)
        context.services.latents.save(name, resized_latents)
        return build_latents_output(latents_name=name, latents=resized_latents)


class ScaleLatentsInvocation(BaseInvocation):
    """Scales latents by a given factor."""

    type: Literal["lscale"] = "lscale"

    # Inputs
    latents: Optional[LatentsField] = Field(
        description="The latents to scale")
    scale_factor:               float = Field(
        gt=0, description="The factor by which to scale the latents")
    mode:  LATENTS_INTERPOLATION_MODE = Field(
        default="bilinear", description="The interpolation mode")
    antialias: bool = Field(
        default=False,
        description="Whether or not to antialias (applied in bilinear and bicubic modes only)")

    def invoke(self, context: InvocationContext) -> LatentsOutput:
        latents = context.services.latents.get(self.latents.latents_name)

        # resizing
        resized_latents = torch.nn.functional.interpolate(
            latents, scale_factor=self.scale_factor, mode=self.mode,
            antialias=self.antialias
            if self.mode in ["bilinear", "bicubic"] else False,)

        # https://discuss.huggingface.co/t/memory-usage-by-later-pipeline-stages/23699
        torch.cuda.empty_cache()

        name = f"{context.graph_execution_state_id}__{self.id}"
        # context.services.latents.set(name, resized_latents)
        context.services.latents.save(name, resized_latents)
        return build_latents_output(latents_name=name, latents=resized_latents)


class ImageToLatentsInvocation(BaseInvocation):
    """Encodes an image into latents."""

    type: Literal["i2l"] = "i2l"

    # Inputs
    image: Optional[ImageField] = Field(description="The image to encode")
    vae: VaeField = Field(default=None, description="Vae submodel")
    tiled: bool = Field(
        default=False,
        description="Encode latents by overlaping tiles(less memory consumption)")

    # Schema customisation
    class Config(InvocationConfig):
        schema_extra = {
            "ui": {
                "tags": ["latents", "image"],
            },
        }

    @torch.no_grad()
    def invoke(self, context: InvocationContext) -> LatentsOutput:
        # image = context.services.images.get(
        #     self.image.image_type, self.image.image_name
        # )
        image = context.services.images.get_pil_image(self.image.image_name)

        #vae_info = context.services.model_manager.get_model(**self.vae.vae.dict())
        vae_info = context.services.model_manager.get_model(
            **self.vae.vae.dict(),
        )

        image_tensor = image_resized_to_grid_as_tensor(image.convert("RGB"))
        if image_tensor.dim() == 3:
            image_tensor = einops.rearrange(image_tensor, "c h w -> 1 c h w")

        with vae_info as vae:
            if self.tiled:
                vae.enable_tiling()
            else:
                vae.disable_tiling()

            # non_noised_latents_from_image
            image_tensor = image_tensor.to(device=vae.device, dtype=vae.dtype)
            with torch.inference_mode():
                image_tensor_dist = vae.encode(image_tensor).latent_dist
                latents = image_tensor_dist.sample().to(
                    dtype=vae.dtype
                )  # FIXME: uses torch.randn. make reproducible!

            latents = 0.18215 * latents

        name = f"{context.graph_execution_state_id}__{self.id}"
        # context.services.latents.set(name, latents)
        context.services.latents.save(name, latents)
        return build_latents_output(latents_name=name, latents=latents)<|MERGE_RESOLUTION|>--- conflicted
+++ resolved
@@ -11,12 +11,8 @@
 
 from invokeai.app.util.step_callback import stable_diffusion_step_callback
 
-<<<<<<< HEAD
 from ..models.image import ImageCategory, ImageField, ResourceOrigin
-=======
-from ...backend.image_util.seamless import configure_model_padding
 from ...backend.model_management.lora import ModelPatcher
->>>>>>> 818616a0
 from ...backend.stable_diffusion import PipelineIntermediateState
 from ...backend.stable_diffusion.diffusers_pipeline import (
     ConditioningData, ControlNetData, StableDiffusionGeneratorPipeline,
@@ -25,7 +21,6 @@
     PostprocessingSettings
 from ...backend.stable_diffusion.schedulers import SCHEDULER_MAP
 from ...backend.util.devices import torch_dtype
-from ..models.image import ImageCategory, ImageField, ResourceOrigin
 from .baseinvocation import (BaseInvocation, BaseInvocationOutput,
                              InvocationConfig, InvocationContext)
 from .compel import ConditioningField
