--- conflicted
+++ resolved
@@ -6,7 +6,6 @@
 import einops
 import numpy as np
 import torch
-from torch import mps
 import torchvision.transforms as T
 from diffusers.image_processor import VaeImageProcessor
 from diffusers.models.attention_processor import (
@@ -545,12 +544,8 @@
             # https://discuss.huggingface.co/t/memory-usage-by-later-pipeline-stages/23699
             result_latents = result_latents.to("cpu")
             torch.cuda.empty_cache()
-<<<<<<< HEAD
-            mps.empty_cache()
-=======
             if choose_torch_device() == torch.device("mps"):
                 mps.empty_cache()
->>>>>>> f6738d64
 
             name = f"{context.graph_execution_state_id}__{self.id}"
             context.services.latents.save(name, result_latents)
@@ -622,12 +617,8 @@
 
             # clear memory as vae decode can request a lot
             torch.cuda.empty_cache()
-<<<<<<< HEAD
-            mps.empty_cache()
-=======
             if choose_torch_device() == torch.device("mps"):
                 mps.empty_cache()
->>>>>>> f6738d64
 
             with torch.inference_mode():
                 # copied from diffusers pipeline
@@ -640,12 +631,8 @@
                 image = VaeImageProcessor.numpy_to_pil(np_image)[0]
 
         torch.cuda.empty_cache()
-<<<<<<< HEAD
-        mps.empty_cache()
-=======
         if choose_torch_device() == torch.device("mps"):
             mps.empty_cache()
->>>>>>> f6738d64
 
         image_dto = context.services.images.create(
             image=image,
@@ -705,12 +692,8 @@
         # https://discuss.huggingface.co/t/memory-usage-by-later-pipeline-stages/23699
         resized_latents = resized_latents.to("cpu")
         torch.cuda.empty_cache()
-<<<<<<< HEAD
-        mps.empty_cache()
-=======
         if device == torch.device("mps"):
             mps.empty_cache()
->>>>>>> f6738d64
 
         name = f"{context.graph_execution_state_id}__{self.id}"
         # context.services.latents.set(name, resized_latents)
@@ -747,12 +730,8 @@
         # https://discuss.huggingface.co/t/memory-usage-by-later-pipeline-stages/23699
         resized_latents = resized_latents.to("cpu")
         torch.cuda.empty_cache()
-<<<<<<< HEAD
-        mps.empty_cache()
-=======
         if device == torch.device("mps"):
             mps.empty_cache()
->>>>>>> f6738d64
 
         name = f"{context.graph_execution_state_id}__{self.id}"
         # context.services.latents.set(name, resized_latents)
@@ -909,12 +888,8 @@
         # https://discuss.huggingface.co/t/memory-usage-by-later-pipeline-stages/23699
         blended_latents = blended_latents.to("cpu")
         torch.cuda.empty_cache()
-<<<<<<< HEAD
-        mps.empty_cache()
-=======
         if device == torch.device("mps"):
             mps.empty_cache()
->>>>>>> f6738d64
 
         name = f"{context.graph_execution_state_id}__{self.id}"
         # context.services.latents.set(name, resized_latents)
