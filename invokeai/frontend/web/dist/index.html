<!DOCTYPE html>
<html lang="en">
  <head>
    <meta charset="UTF-8" />
    <meta name="viewport" content="width=device-width, initial-scale=1.0" />
    <title>InvokeAI - A Stable Diffusion Toolkit</title>
    <link rel="shortcut icon" type="icon" href="./assets/favicon-0d253ced.ico" />
    <style>
      html,
      body {
        padding: 0;
        margin: 0;
      }
    </style>
<<<<<<< HEAD
    <script type="module" crossorigin src="./assets/index-0163bec2.js"></script>
=======
    <script type="module" crossorigin src="./assets/index-94062f76.js"></script>
>>>>>>> dcbb25df
  </head>

  <body dir="ltr">
    <div id="root"></div>
    
  </body>
</html><|MERGE_RESOLUTION|>--- conflicted
+++ resolved
@@ -12,11 +12,7 @@
         margin: 0;
       }
     </style>
-<<<<<<< HEAD
-    <script type="module" crossorigin src="./assets/index-0163bec2.js"></script>
-=======
     <script type="module" crossorigin src="./assets/index-94062f76.js"></script>
->>>>>>> dcbb25df
   </head>
 
   <body dir="ltr">
