import { createSelector } from '@reduxjs/toolkit';
import { stateSelector } from 'app/store/store';
import { useAppSelector } from 'app/store/storeHooks';
import { defaultSelectorOptions } from 'app/store/util/defaultMemoizeOptions';
import { validateSeedWeights } from 'common/util/seedWeightPairs';
import { activeTabNameSelector } from 'features/ui/store/uiSelectors';
import { modelsApi } from '../../services/api/endpoints/models';
<<<<<<< HEAD
=======
import { forEach } from 'lodash-es';
>>>>>>> 9faffa22

const readinessSelector = createSelector(
  [stateSelector, activeTabNameSelector],
  (state, activeTabName) => {
    const { generation, system } = state;
    const { shouldGenerateVariations, seedWeights, initialImage, seed } =
      generation;

    const { isProcessing, isConnected } = system;

    let isReady = true;
    const reasonsWhyNotReady: string[] = [];

    if (activeTabName === 'img2img' && !initialImage) {
      isReady = false;
      reasonsWhyNotReady.push('No initial image selected');
    }

    const { isSuccess: mainModelsSuccessfullyLoaded } =
      modelsApi.endpoints.getMainModels.select({
        model_type: 'main',
        base_models: ['sd-1', 'sd-2', 'sdxl', 'sdxl-refiner'],
      })(state);
    if (!mainModelsSuccessfullyLoaded) {
      isReady = false;
      reasonsWhyNotReady.push('Models are not loaded');
    }

    // TODO: job queue
    // Cannot generate if already processing an image
    if (isProcessing) {
      isReady = false;
      reasonsWhyNotReady.push('System Busy');
    }

    // Cannot generate if not connected
    if (!isConnected) {
      isReady = false;
      reasonsWhyNotReady.push('System Disconnected');
    }

    // Cannot generate variations without valid seed weights
    if (
      shouldGenerateVariations &&
      (!(validateSeedWeights(seedWeights) || seedWeights === '') || seed === -1)
    ) {
      isReady = false;
      reasonsWhyNotReady.push('Seed-Weights badly formatted.');
    }

    forEach(state.controlNet.controlNets, (controlNet, id) => {
      if (!controlNet.model) {
        isReady = false;
        reasonsWhyNotReady.push('ControlNet ${id} has no model selected.');
      }
    });

    // All good
    return { isReady, reasonsWhyNotReady };
  },
  defaultSelectorOptions
);

export const useIsReadyToInvoke = () => {
  const { isReady } = useAppSelector(readinessSelector);
  return isReady;
};<|MERGE_RESOLUTION|>--- conflicted
+++ resolved
@@ -5,10 +5,7 @@
 import { validateSeedWeights } from 'common/util/seedWeightPairs';
 import { activeTabNameSelector } from 'features/ui/store/uiSelectors';
 import { modelsApi } from '../../services/api/endpoints/models';
-<<<<<<< HEAD
-=======
 import { forEach } from 'lodash-es';
->>>>>>> 9faffa22
 
 const readinessSelector = createSelector(
   [stateSelector, activeTabNameSelector],
@@ -28,10 +25,7 @@
     }
 
     const { isSuccess: mainModelsSuccessfullyLoaded } =
-      modelsApi.endpoints.getMainModels.select({
-        model_type: 'main',
-        base_models: ['sd-1', 'sd-2', 'sdxl', 'sdxl-refiner'],
-      })(state);
+      modelsApi.endpoints.getMainModels.select()(state);
     if (!mainModelsSuccessfullyLoaded) {
       isReady = false;
       reasonsWhyNotReady.push('Models are not loaded');
