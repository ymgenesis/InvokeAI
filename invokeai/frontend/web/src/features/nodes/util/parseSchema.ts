import { filter, reduce } from 'lodash-es';
import { OpenAPIV3 } from 'openapi-types';
import {
  InputFieldTemplate,
  InvocationSchemaObject,
  InvocationTemplate,
  isInvocationFieldSchema,
  isInvocationSchemaObject,
} from '../types/types';
import {
  buildInputFieldTemplate,
  buildOutputFieldTemplates,
} from './fieldTemplateBuilders';

<<<<<<< HEAD
// const getReservedFieldNames = (type: string): string[] => {
//   if (type === 'l2i') {
//     return ['id', 'type', 'metadata'];
//   }
//   return ['id', 'type', 'is_intermediate', 'metadata'];
// };

const getReservedFieldNames = (type: string): string[] => {
  if (
    type === 'l2i' ||
    type === 'face_off' ||
    type === 'face_mask_detection' ||
    type === 'face_identifier'
  ) {
    return ['id', 'type', 'metadata'];
  }
  return ['id', 'type', 'is_intermediate', 'metadata'];
};
=======
const RESERVED_FIELD_NAMES = ['id', 'type', 'metadata'];
>>>>>>> 611e241c

const invocationDenylist = [
  'Graph',
  'InvocationMeta',
  'MetadataAccumulatorInvocation',
];

export const parseSchema = (
  openAPI: OpenAPIV3.Document
): Record<string, InvocationTemplate> => {
  const filteredSchemas = filter(
    openAPI.components?.schemas,
    (schema, key) =>
      key.includes('Invocation') &&
      !key.includes('InvocationOutput') &&
      !invocationDenylist.some((denylistItem) => key.includes(denylistItem))
  ) as (OpenAPIV3.ReferenceObject | InvocationSchemaObject)[];

  const invocations = filteredSchemas.reduce<
    Record<string, InvocationTemplate>
  >((acc, schema) => {
    if (isInvocationSchemaObject(schema)) {
      const type = schema.properties.type.default;
      const title = schema.ui?.title ?? schema.title.replace('Invocation', '');
      const tags = schema.ui?.tags ?? [];
      const description = schema.description ?? '';

      const inputs = reduce(
        schema.properties,
        (inputsAccumulator, property, propertyName) => {
          if (
            !RESERVED_FIELD_NAMES.includes(propertyName) &&
            isInvocationFieldSchema(property) &&
            !property.ui_hidden
          ) {
            const field = buildInputFieldTemplate(
              schema,
              property,
              propertyName
            );

            if (field) {
              inputsAccumulator[propertyName] = field;
            }
          }
          return inputsAccumulator;
        },
        {} as Record<string, InputFieldTemplate>
      );

      const rawOutput = (schema as InvocationSchemaObject).output;
      const outputs = buildOutputFieldTemplates(rawOutput, openAPI);

      const invocation: InvocationTemplate = {
        title,
        type,
        tags,
        description,
        inputs,
        outputs,
      };

      Object.assign(acc, { [type]: invocation });
    }

    return acc;
  }, {});

  return invocations;
};<|MERGE_RESOLUTION|>--- conflicted
+++ resolved
@@ -12,28 +12,7 @@
   buildOutputFieldTemplates,
 } from './fieldTemplateBuilders';
 
-<<<<<<< HEAD
-// const getReservedFieldNames = (type: string): string[] => {
-//   if (type === 'l2i') {
-//     return ['id', 'type', 'metadata'];
-//   }
-//   return ['id', 'type', 'is_intermediate', 'metadata'];
-// };
-
-const getReservedFieldNames = (type: string): string[] => {
-  if (
-    type === 'l2i' ||
-    type === 'face_off' ||
-    type === 'face_mask_detection' ||
-    type === 'face_identifier'
-  ) {
-    return ['id', 'type', 'metadata'];
-  }
-  return ['id', 'type', 'is_intermediate', 'metadata'];
-};
-=======
 const RESERVED_FIELD_NAMES = ['id', 'type', 'metadata'];
->>>>>>> 611e241c
 
 const invocationDenylist = [
   'Graph',
