import {
  Flex,
  Popover,
  PopoverAnchor,
  PopoverBody,
  PopoverContent,
} from '@chakra-ui/react';
import { createSelector } from '@reduxjs/toolkit';
import { useAppToaster } from 'app/components/Toaster';
import { stateSelector } from 'app/store/store';
import { useAppDispatch, useAppSelector } from 'app/store/storeHooks';
import { defaultSelectorOptions } from 'app/store/util/defaultMemoizeOptions';
import IAIMantineSearchableSelect from 'common/components/IAIMantineSearchableSelect';
import { useBuildNodeData } from 'features/nodes/hooks/useBuildNodeData';
import {
  addNodePopoverClosed,
  addNodePopoverOpened,
  nodeAdded,
} from 'features/nodes/store/nodesSlice';
import { validateSourceAndTargetTypes } from 'features/nodes/store/util/validateSourceAndTargetTypes';
import { filter, map, some } from 'lodash-es';
import { memo, useCallback, useRef } from 'react';
import { useHotkeys } from 'react-hotkeys-hook';
import { HotkeyCallback } from 'react-hotkeys-hook/dist/types';
import { useTranslation } from 'react-i18next';
import 'reactflow/dist/style.css';
import { AnyInvocationType } from 'services/events/types';
import { AddNodePopoverSelectItem } from './AddNodePopoverSelectItem';
<<<<<<< HEAD
import { useTranslation } from 'react-i18next';
import { InvocationTemplate } from 'features/nodes/types/types';
=======
>>>>>>> dc1e8048

type NodeTemplate = {
  label: string;
  value: string;
  description: string;
  tags: string[];
};

const selectFilter = (value: string, item: NodeTemplate) => {
  const regex = new RegExp(
    value
      .trim()
      .replace(/[-[\]{}()*+!<=:?./\\^$|#,]/g, '')
      .split(' ')
      .join('.*'),
    'gi'
  );
  return (
    regex.test(item.label) ||
    regex.test(item.description) ||
    item.tags.some((tag) => regex.test(tag))
  );
};

const AddNodePopover = () => {
  const dispatch = useAppDispatch();
  const buildInvocation = useBuildNodeData();
  const toaster = useAppToaster();
  const { t } = useTranslation();

  const fieldFilter = useAppSelector(
    (state) => state.nodes.currentConnectionFieldType
  );
  const handleFilter = useAppSelector(
    (state) => state.nodes.connectionStartParams?.handleType
  );

  const selector = createSelector(
    [stateSelector],
    ({ nodes }) => {
<<<<<<< HEAD
      const filteredNodeTemplates = fieldFilter
        ? Object.entries(nodes.nodeTemplates)
            .filter(([_key, template]) => {
              const handles =
                handleFilter == 'source' ? template.inputs : template.outputs;
              return Object.values(handles).some((input) => {
                return input.type === fieldFilter;
              });
            })
            .reduce((obj: Record<string, InvocationTemplate>, [key, value]) => {
              obj[key] = value;
              return obj;
            }, {})
        : nodes.nodeTemplates;
=======
      // If we have a connection in progress, we need to filter the node choices
      const filteredNodeTemplates = fieldFilter
        ? filter(nodes.nodeTemplates, (template) => {
            const handles =
              handleFilter == 'source' ? template.inputs : template.outputs;

            return some(handles, (handle) => {
              const sourceType =
                handleFilter == 'source' ? fieldFilter : handle.type;
              const targetType =
                handleFilter == 'target' ? fieldFilter : handle.type;

              return validateSourceAndTargetTypes(sourceType, targetType);
            });
          })
        : map(nodes.nodeTemplates);

>>>>>>> dc1e8048
      const data: NodeTemplate[] = map(filteredNodeTemplates, (template) => {
        return {
          label: template.title,
          value: template.type,
          description: template.description,
          tags: template.tags,
        };
      });

      //We only want these nodes if we're not filtered
      if (fieldFilter === null) {
        data.push({
          label: t('nodes.currentImage'),
          value: 'current_image',
          description: t('nodes.currentImageDescription'),
          tags: ['progress'],
        });

        data.push({
          label: t('nodes.notes'),
          value: 'notes',
          description: t('nodes.notesDescription'),
          tags: ['notes'],
        });
      }

      data.sort((a, b) => a.label.localeCompare(b.label));

      return { data, t };
    },
    defaultSelectorOptions
  );

  const { data } = useAppSelector(selector);
  const isOpen = useAppSelector((state) => state.nodes.isAddNodePopoverOpen);
  const inputRef = useRef<HTMLInputElement>(null);

  const addNode = useCallback(
    (nodeType: AnyInvocationType) => {
      const invocation = buildInvocation(nodeType);
      if (!invocation) {
        const errorMessage = t('nodes.unknownNode', {
          nodeType: nodeType,
        });
        toaster({
          status: 'error',
          title: errorMessage,
        });
        return;
      }

      dispatch(nodeAdded(invocation));
    },
    [dispatch, buildInvocation, toaster, t]
  );

  const handleChange = useCallback(
    (v: string | null) => {
      if (!v) {
        return;
      }

      addNode(v as AnyInvocationType);
    },
    [addNode]
  );

  const onClose = useCallback(() => {
    dispatch(addNodePopoverClosed());
  }, [dispatch]);

  const onOpen = useCallback(() => {
    dispatch(addNodePopoverOpened());
  }, [dispatch]);

  const handleHotkeyOpen: HotkeyCallback = useCallback(
    (e) => {
      e.preventDefault();
      onOpen();
      setTimeout(() => {
        inputRef.current?.focus();
      }, 0);
    },
    [onOpen]
  );

  const handleHotkeyClose: HotkeyCallback = useCallback(() => {
    onClose();
  }, [onClose]);

  useHotkeys(['shift+a', 'space'], handleHotkeyOpen);
  useHotkeys(['escape'], handleHotkeyClose);

  return (
    <Popover
      initialFocusRef={inputRef}
      isOpen={isOpen}
      onClose={onClose}
      placement="bottom"
      openDelay={0}
      closeDelay={0}
      closeOnBlur={true}
      returnFocusOnClose={true}
    >
      <PopoverAnchor>
        <Flex
          sx={{
            position: 'absolute',
            top: '15%',
            insetInlineStart: '50%',
            pointerEvents: 'none',
          }}
        />
      </PopoverAnchor>
      <PopoverContent
        sx={{
          p: 0,
          top: -1,
          shadow: 'dark-lg',
          borderColor: 'accent.300',
          borderWidth: '2px',
          borderStyle: 'solid',
          _dark: { borderColor: 'accent.400' },
        }}
      >
        <PopoverBody sx={{ p: 0 }}>
          <IAIMantineSearchableSelect
            inputRef={inputRef}
            selectOnBlur={false}
            placeholder={t('nodes.nodeSearch')}
            value={null}
            data={data}
            maxDropdownHeight={400}
            nothingFound={t('nodes.noMatchingNodes')}
            itemComponent={AddNodePopoverSelectItem}
            filter={selectFilter}
            onChange={handleChange}
            hoverOnSearchChange={true}
            onDropdownClose={onClose}
            sx={{
              width: '32rem',
              input: {
                padding: '0.5rem',
              },
            }}
          />
        </PopoverBody>
      </PopoverContent>
    </Popover>
  );
};

export default memo(AddNodePopover);<|MERGE_RESOLUTION|>--- conflicted
+++ resolved
@@ -26,11 +26,6 @@
 import 'reactflow/dist/style.css';
 import { AnyInvocationType } from 'services/events/types';
 import { AddNodePopoverSelectItem } from './AddNodePopoverSelectItem';
-<<<<<<< HEAD
-import { useTranslation } from 'react-i18next';
-import { InvocationTemplate } from 'features/nodes/types/types';
-=======
->>>>>>> dc1e8048
 
 type NodeTemplate = {
   label: string;
@@ -71,22 +66,6 @@
   const selector = createSelector(
     [stateSelector],
     ({ nodes }) => {
-<<<<<<< HEAD
-      const filteredNodeTemplates = fieldFilter
-        ? Object.entries(nodes.nodeTemplates)
-            .filter(([_key, template]) => {
-              const handles =
-                handleFilter == 'source' ? template.inputs : template.outputs;
-              return Object.values(handles).some((input) => {
-                return input.type === fieldFilter;
-              });
-            })
-            .reduce((obj: Record<string, InvocationTemplate>, [key, value]) => {
-              obj[key] = value;
-              return obj;
-            }, {})
-        : nodes.nodeTemplates;
-=======
       // If we have a connection in progress, we need to filter the node choices
       const filteredNodeTemplates = fieldFilter
         ? filter(nodes.nodeTemplates, (template) => {
@@ -104,7 +83,6 @@
           })
         : map(nodes.nodeTemplates);
 
->>>>>>> dc1e8048
       const data: NodeTemplate[] = map(filteredNodeTemplates, (template) => {
         return {
           label: template.title,
