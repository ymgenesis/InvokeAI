--- conflicted
+++ resolved
@@ -922,11 +922,7 @@
       state.isAddNodePopoverOpen = false;
 
       //Make sure these get reset if we close the popover and haven't selected a node
-<<<<<<< HEAD
-      state.currentConnectionFieldType = null;
-=======
       state.connectionStartParams = null;
->>>>>>> dc1e8048
       state.currentConnectionFieldType = null;
     },
     addNodePopoverToggled: (state) => {
