--- conflicted
+++ resolved
@@ -1,9 +1,5 @@
 import { createSlice, PayloadAction } from '@reduxjs/toolkit';
-<<<<<<< HEAD
-import { cloneDeep, uniqBy } from 'lodash-es';
-=======
 import { cloneDeep, forEach, uniqBy } from 'lodash-es';
->>>>>>> 85084ec4
 import {
   addEdge,
   applyEdgeChanges,
@@ -22,39 +18,24 @@
 import { receivedOpenAPISchema } from 'services/api/thunks/schema';
 import { sessionInvoked } from 'services/api/thunks/session';
 import { ImageField } from 'services/api/types';
-<<<<<<< HEAD
-=======
 import {
   appSocketGeneratorProgress,
   appSocketInvocationComplete,
   appSocketInvocationError,
   appSocketInvocationStarted,
 } from 'services/events/actions';
->>>>>>> 85084ec4
 import { DRAG_HANDLE_CLASSNAME } from '../hooks/useBuildInvocation';
 import {
   BooleanInputFieldValue,
   ColorInputFieldValue,
   ControlNetModelInputFieldValue,
-<<<<<<< HEAD
-=======
   CurrentImageNodeData,
->>>>>>> 85084ec4
   EnumInputFieldValue,
   ExposedField,
   FloatInputFieldValue,
   ImageInputFieldValue,
   InputFieldValue,
   IntegerInputFieldValue,
-<<<<<<< HEAD
-  InvocationTemplate,
-  InvocationNodeData,
-  isInvocationNode,
-  LoRAModelInputFieldValue,
-  MainModelInputFieldValue,
-  NotesNodeData,
-  CurrentImageNodeData,
-=======
   InvocationNodeData,
   InvocationTemplate,
   isInvocationNode,
@@ -63,15 +44,10 @@
   MainModelInputFieldValue,
   NodeStatus,
   NotesNodeData,
->>>>>>> 85084ec4
   RefinerModelInputFieldValue,
   StringInputFieldValue,
   VaeModelInputFieldValue,
   Workflow,
-<<<<<<< HEAD
-  isNotesNode,
-=======
->>>>>>> 85084ec4
 } from '../types/types';
 import { NodesState } from './types';
 
@@ -101,10 +77,7 @@
     version: '',
     exposedFields: [],
   },
-<<<<<<< HEAD
-=======
   nodeExecutionStates: {},
->>>>>>> 85084ec4
 };
 
 type FieldValueAction<T extends InputFieldValue> = PayloadAction<{
@@ -145,9 +118,6 @@
         Node<InvocationNodeData | CurrentImageNodeData | NotesNodeData>
       >
     ) => {
-<<<<<<< HEAD
-      state.nodes.push(action.payload);
-=======
       const node = action.payload;
       state.nodes.push(node);
 
@@ -161,7 +131,6 @@
         progress: null,
         progressImage: null,
       };
->>>>>>> 85084ec4
     },
     edgesChanged: (state, action: PayloadAction<EdgeChange[]>) => {
       state.edges = applyEdgeChanges(action.payload, state.edges);
@@ -213,8 +182,6 @@
 
       if (!isInvocationNode(node)) {
         return;
-<<<<<<< HEAD
-=======
       }
 
       // edges between two closed nodes should not be visible:
@@ -326,215 +293,7 @@
           });
         });
         state.edges = applyEdgeChanges(edgeChanges, state.edges);
->>>>>>> 85084ec4
-      }
-
-      // edges between two closed nodes should not be visible:
-      // - if the node was just opened, we need to make all its edges visible
-      // - if the edge was just closed, we need to check all its edges and hide them if both nodes are closed
-
-      const connectedEdges = getConnectedEdges([node], state.edges);
-
-      if (isOpen) {
-        // reset hidden status of all edges
-        connectedEdges.forEach((edge) => {
-          delete edge.hidden;
-        });
-        // delete dummy edges
-        connectedEdges.forEach((edge) => {
-          if (edge.type === 'collapsed') {
-            state.edges = state.edges.filter((e) => e.id !== edge.id);
-          }
-        });
-      } else {
-        const closedIncomers = getIncomers(
-          node,
-          state.nodes,
-          state.edges
-        ).filter(
-          (node) => isInvocationNode(node) && node.data.isOpen === false
-        );
-
-        const closedOutgoers = getOutgoers(
-          node,
-          state.nodes,
-          state.edges
-        ).filter(
-          (node) => isInvocationNode(node) && node.data.isOpen === false
-        );
-
-        const collapsedEdgesToCreate: Edge<{ count: number }>[] = [];
-
-        // hide all edges
-        connectedEdges.forEach((edge) => {
-          if (
-            edge.target === nodeId &&
-            closedIncomers.find((node) => node.id === edge.source)
-          ) {
-            edge.hidden = true;
-            const collapsedEdge = collapsedEdgesToCreate.find(
-              (e) => e.source === edge.source && e.target === edge.target
-            );
-            if (collapsedEdge) {
-              collapsedEdge.data = {
-                count: (collapsedEdge.data?.count ?? 0) + 1,
-              };
-            } else {
-              collapsedEdgesToCreate.push({
-                id: `${edge.source}-${edge.target}-collapsed`,
-                source: edge.source,
-                target: edge.target,
-                type: 'collapsed',
-                data: { count: 1 },
-              });
-            }
-          }
-          if (
-            edge.source === nodeId &&
-            closedOutgoers.find((node) => node.id === edge.target)
-          ) {
-            const collapsedEdge = collapsedEdgesToCreate.find(
-              (e) => e.source === edge.source && e.target === edge.target
-            );
-            edge.hidden = true;
-            if (collapsedEdge) {
-              collapsedEdge.data = {
-                count: (collapsedEdge.data?.count ?? 0) + 1,
-              };
-            } else {
-              collapsedEdgesToCreate.push({
-                id: `${edge.source}-${edge.target}-collapsed`,
-                source: edge.source,
-                target: edge.target,
-                type: 'collapsed',
-                data: { count: 1 },
-              });
-            }
-          }
-        });
-        if (collapsedEdgesToCreate.length) {
-          state.edges = applyEdgeChanges(
-            collapsedEdgesToCreate.map((edge) => ({ type: 'add', item: edge })),
-            state.edges
-          );
-        }
-      }
-    },
-    edgesDeleted: (state, action: PayloadAction<Edge[]>) => {
-      const edges = action.payload;
-      const collapsedEdges = edges.filter((e) => e.type === 'collapsed');
-
-      // if we delete a collapsed edge, we need to delete all collapsed edges between the same nodes
-      if (collapsedEdges.length) {
-        const edgeChanges: EdgeRemoveChange[] = [];
-        collapsedEdges.forEach((collapsedEdge) => {
-          state.edges.forEach((edge) => {
-            if (
-              edge.source === collapsedEdge.source &&
-              edge.target === collapsedEdge.target
-            ) {
-              edgeChanges.push({ id: edge.id, type: 'remove' });
-            }
-          });
-        });
-        state.edges = applyEdgeChanges(edgeChanges, state.edges);
-      }
-    },
-    nodeLabelChanged: (
-      state,
-      action: PayloadAction<{ nodeId: string; label: string }>
-    ) => {
-      const { nodeId, label } = action.payload;
-      const nodeIndex = state.nodes.findIndex((n) => n.id === nodeId);
-      const node = state.nodes?.[nodeIndex];
-      if (!isInvocationNode(node)) {
-        return;
-      }
-      node.data.label = label;
-    },
-    nodeNotesChanged: (
-      state,
-      action: PayloadAction<{ nodeId: string; notes: string }>
-    ) => {
-      const { nodeId, notes } = action.payload;
-      const nodeIndex = state.nodes.findIndex((n) => n.id === nodeId);
-      const node = state.nodes?.[nodeIndex];
-      if (!isInvocationNode(node)) {
-        return;
-      }
-      node.data.notes = notes;
-    },
-    selectedNodesChanged: (state, action: PayloadAction<string[]>) => {
-      state.selectedNodes = action.payload;
-    },
-    selectedEdgesChanged: (state, action: PayloadAction<string[]>) => {
-      state.selectedEdges = action.payload;
-    },
-    fieldStringValueChanged: (
-      state,
-      action: FieldValueAction<StringInputFieldValue>
-    ) => {
-      fieldValueReducer(state, action);
-    },
-    fieldNumberValueChanged: (
-      state,
-      action: FieldValueAction<IntegerInputFieldValue | FloatInputFieldValue>
-    ) => {
-      fieldValueReducer(state, action);
-    },
-    fieldBooleanValueChanged: (
-      state,
-      action: FieldValueAction<BooleanInputFieldValue>
-    ) => {
-      fieldValueReducer(state, action);
-    },
-    fieldImageValueChanged: (
-      state,
-      action: FieldValueAction<ImageInputFieldValue>
-    ) => {
-      fieldValueReducer(state, action);
-    },
-    fieldColorValueChanged: (
-      state,
-      action: FieldValueAction<ColorInputFieldValue>
-    ) => {
-      fieldValueReducer(state, action);
-    },
-    fieldMainModelValueChanged: (
-      state,
-      action: FieldValueAction<MainModelInputFieldValue>
-    ) => {
-      fieldValueReducer(state, action);
-    },
-    fieldRefinerModelValueChanged: (
-      state,
-      action: FieldValueAction<RefinerModelInputFieldValue>
-    ) => {
-      fieldValueReducer(state, action);
-    },
-    fieldVaeModelValueChanged: (
-      state,
-      action: FieldValueAction<VaeModelInputFieldValue>
-    ) => {
-      fieldValueReducer(state, action);
-    },
-    fieldLoRAModelValueChanged: (
-      state,
-      action: FieldValueAction<LoRAModelInputFieldValue>
-    ) => {
-      fieldValueReducer(state, action);
-    },
-    fieldControlNetModelValueChanged: (
-      state,
-      action: FieldValueAction<ControlNetModelInputFieldValue>
-    ) => {
-      fieldValueReducer(state, action);
-    },
-    fieldEnumModelValueChanged: (
-      state,
-      action: FieldValueAction<EnumInputFieldValue>
-    ) => {
-      fieldValueReducer(state, action);
+      }
     },
     nodesDeleted: (
       state,
@@ -738,17 +497,10 @@
     },
     shouldColorEdgesChanged: (state, action: PayloadAction<boolean>) => {
       state.shouldColorEdges = action.payload;
-<<<<<<< HEAD
     },
     nodeOpacityChanged: (state, action: PayloadAction<number>) => {
       state.nodeOpacity = action.payload;
     },
-=======
-    },
-    nodeOpacityChanged: (state, action: PayloadAction<number>) => {
-      state.nodeOpacity = action.payload;
-    },
->>>>>>> 85084ec4
     loadFileNodes: (
       state,
       action: PayloadAction<Node<InvocationNodeData>[]>
@@ -864,10 +616,7 @@
   nodesChanged,
   edgesChanged,
   nodeAdded,
-<<<<<<< HEAD
-=======
   nodesDeleted,
->>>>>>> 85084ec4
   connectionMade,
   connectionStarted,
   connectionEnded,
