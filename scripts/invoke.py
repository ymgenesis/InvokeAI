#!/usr/bin/env python3
# Copyright (c) 2022 Lincoln D. Stein (https://github.com/lstein)

import os
import re
import sys
import shlex
import copy
import warnings
import time
import traceback
import yaml
sys.path.append('.')    # corrects a weird problem on Macs
from ldm.invoke.readline import get_completer
from ldm.invoke.args import Args, metadata_dumps, metadata_from_png, dream_cmd_from_png
from ldm.invoke.pngwriter import PngWriter, retrieve_metadata, write_metadata
from ldm.invoke.image_util import make_grid
from ldm.invoke.log import write_log
from omegaconf import OmegaConf

def main():
    """Initialize command-line parsers and the diffusion model"""
    opt  = Args()
    args = opt.parse_args()
    if not args:
        sys.exit(-1)

    if args.laion400m:
        print('--laion400m flag has been deprecated. Please use --model laion400m instead.')
        sys.exit(-1)
    if args.weights:
        print('--weights argument has been deprecated. Please edit ./configs/models.yaml, and select the weights using --model instead.')
        sys.exit(-1)

    print('* Initializing, be patient...')
    from ldm.generate import Generate

    # these two lines prevent a horrible warning message from appearing
    # when the frozen CLIP tokenizer is imported
    import transformers
    transformers.logging.set_verbosity_error()

    # Loading Face Restoration and ESRGAN Modules
    gfpgan,codeformer,esrgan = load_face_restoration(opt)

    # make sure the output directory exists
    if not os.path.exists(opt.outdir):
        os.makedirs(opt.outdir)

    # load the infile as a list of lines
    infile = None
    if opt.infile:
        try:
            if os.path.isfile(opt.infile):
                infile = open(opt.infile, 'r', encoding='utf-8')
            elif opt.infile == '-':  # stdin
                infile = sys.stdin
            else:
                raise FileNotFoundError(f'{opt.infile} not found.')
        except (FileNotFoundError, IOError) as e:
            print(f'{e}. Aborting.')
            sys.exit(-1)

    # creating a Generate object:
    try:
        gen = Generate(
            conf           = opt.conf,
            model          = opt.model,
            sampler_name   = opt.sampler_name,
            embedding_path = opt.embedding_path,
            full_precision = opt.full_precision,
            precision      = opt.precision,
            gfpgan=gfpgan,
            codeformer=codeformer,
            esrgan=esrgan,
            free_gpu_mem=opt.free_gpu_mem,
            )
    except (FileNotFoundError, IOError, KeyError) as e:
        print(f'{e}. Aborting.')
        sys.exit(-1)

    if opt.seamless:
        print(">> changed to seamless tiling mode")

    # preload the model
    gen.load_model()

    # web server loops forever
    if opt.web or opt.gui:
        invoke_ai_web_server_loop(gen, gfpgan, codeformer, esrgan)
        sys.exit(0)

    if not infile:
        print(
            "\n* Initialization done! Awaiting your command (-h for help, 'q' to quit)"
        )

    main_loop(gen, opt, infile)

# TODO: main_loop() has gotten busy. Needs to be refactored.
def main_loop(gen, opt, infile):
    """prompt/read/execute loop"""
    done = False
    path_filter = re.compile(r'[<>:"/\\|?*]')
    last_results = list()
    model_config = OmegaConf.load(opt.conf)

    # The readline completer reads history from the .dream_history file located in the
    # output directory specified at the time of script launch. We do not currently support
    # changing the history file midstream when the output directory is changed.
    completer   = get_completer(opt, models=list(model_config.keys()))
    completer.set_default_dir(opt.outdir)
    output_cntr = completer.get_current_history_length()+1

    # os.pathconf is not available on Windows
    if hasattr(os, 'pathconf'):
        path_max = os.pathconf(opt.outdir, 'PC_PATH_MAX')
        name_max = os.pathconf(opt.outdir, 'PC_NAME_MAX')
    else:
        path_max = 260
        name_max = 255

    while not done:

        operation = 'generate'

        try:
            command = get_next_command(infile)
        except EOFError:
            done = True
            continue

        # skip empty lines
        if not command.strip():
            continue

        if command.startswith(('#', '//')):
            continue

        if len(command.strip()) == 1 and command.startswith('q'):
            done = True
            break

        if command.startswith('!'):
            command, operation = do_command(command, gen, opt, completer)

        if operation is None:
            continue

        if opt.parse_cmd(command) is None:
            continue

        if opt.init_img:
            try:
                if not opt.prompt:
                    oldargs    = metadata_from_png(opt.init_img)
                    opt.prompt = oldargs.prompt
                    print(f'>> Retrieved old prompt "{opt.prompt}" from {opt.init_img}')
            except (OSError, AttributeError, KeyError):
                pass

        if len(opt.prompt) == 0:
            print('\nTry again with a prompt!')
            continue

        # width and height are set by model if not specified
        if not opt.width:
            opt.width = gen.width
        if not opt.height:
            opt.height = gen.height

        # retrieve previous value of init image if requested
        if opt.init_img is not None and re.match('^-\\d+$', opt.init_img):
            try:
                opt.init_img = last_results[int(opt.init_img)][0]
                print(f'>> Reusing previous image {opt.init_img}')
            except IndexError:
                print(
                    f'>> No previous initial image at position {opt.init_img} found')
                opt.init_img = None
                continue

        # try to relativize pathnames
        for attr in ('init_img','init_mask','init_color','embedding_path'):
            if getattr(opt,attr) and not os.path.exists(getattr(opt,attr)):
                basename = getattr(opt,attr)
                path     = os.path.join(opt.outdir,basename)
                setattr(opt,attr,path)

        # retrieve previous value of seed if requested
        if opt.seed is not None and opt.seed < 0:   
            try:
                opt.seed = last_results[opt.seed][1]
                print(f'>> Reusing previous seed {opt.seed}')
            except IndexError:
                print(f'>> No previous seed at position {opt.seed} found')
                opt.seed = None
                continue

        if opt.strength is None:
            opt.strength = 0.75 if opt.out_direction is None else 0.83

        if opt.with_variations is not None:
            opt.with_variations = split_variations(opt.with_variations)

        if opt.prompt_as_dir and operation == 'generate':
            # sanitize the prompt to a valid folder name
            subdir = path_filter.sub('_', opt.prompt)[:name_max].rstrip(' .')

            # truncate path to maximum allowed length
            # 39 is the length of '######.##########.##########-##.png', plus two separators and a NUL
            subdir = subdir[:(path_max - 39 - len(os.path.abspath(opt.outdir)))]
            current_outdir = os.path.join(opt.outdir, subdir)

            print('Writing files to directory: "' + current_outdir + '"')

            # make sure the output directory exists
            if not os.path.exists(current_outdir):
                os.makedirs(current_outdir)
        else:
            if not os.path.exists(opt.outdir):
                os.makedirs(opt.outdir)
            current_outdir = opt.outdir

        # write out the history at this point
        if operation == 'postprocess':
            completer.add_history(f'!fix {command}')
        else:
            completer.add_history(command)

        # Here is where the images are actually generated!
        last_results = []
        try:
            file_writer      = PngWriter(current_outdir)
            results          = []  # list of filename, prompt pairs
            grid_images      = dict()  # seed -> Image, only used if `opt.grid`
            prior_variations = opt.with_variations or []
            prefix = file_writer.unique_prefix()
            step_callback = make_step_callback(gen, opt, prefix) if opt.save_intermediates > 0 else None

            def image_writer(image, seed, upscaled=False, first_seed=None, use_prefix=None):
                # note the seed is the seed of the current image
                # the first_seed is the original seed that noise is added to
                # when the -v switch is used to generate variations
                nonlocal prior_variations
                nonlocal prefix
                if use_prefix is not None:
                    prefix = use_prefix

                path = None
                if opt.grid:
                    grid_images[seed] = image
                else:
                    postprocessed = upscaled if upscaled else operation=='postprocess'
                    filename, formatted_dream_prompt = prepare_image_metadata(
                        opt,
                        prefix,
                        seed,
                        operation,
                        prior_variations,
                        postprocessed,
                        first_seed
                    )
                    path = file_writer.save_image_and_prompt_to_png(
                        image           = image,
                        dream_prompt    = formatted_dream_prompt,
                        metadata        = metadata_dumps(
                            opt,
                            seeds      = [seed if opt.variation_amount==0 and len(prior_variations)==0 else first_seed],
                            model_hash = gen.model_hash,
                        ),
                        name      = filename,
                    )

                    # update rfc metadata
                    if operation == 'postprocess':
                        tool = re.match('postprocess:(\w+)',opt.last_operation).groups()[0]
                        add_postprocessing_to_metadata(
                            opt,
                            opt.prompt,
                            filename,
                            tool,
                            formatted_dream_prompt,
                        )                           
                        
                    if (not postprocessed) or opt.save_original:
                        # only append to results if we didn't overwrite an earlier output
                        results.append([path, formatted_dream_prompt])

                # so that the seed autocompletes (on linux|mac when -S or --seed specified
                if completer:
                    completer.add_seed(seed)
                    completer.add_seed(first_seed)
                last_results.append([path, seed])

            if operation == 'generate':
                catch_ctrl_c = infile is None # if running interactively, we catch keyboard interrupts
                opt.last_operation='generate'
                gen.prompt2image(
                    image_callback=image_writer,
                    step_callback=step_callback,
                    catch_interrupts=catch_ctrl_c,
                    **vars(opt)
                )
            elif operation == 'postprocess':
                print(f'>> fixing {opt.prompt}')
                opt.last_operation = do_postprocess(gen,opt,image_writer)

            if opt.grid and len(grid_images) > 0:
                grid_img   = make_grid(list(grid_images.values()))
                grid_seeds = list(grid_images.keys())
                first_seed = last_results[0][1]
                filename   = f'{prefix}.{first_seed}.png'
                formatted_dream_prompt  = opt.dream_prompt_str(seed=first_seed,grid=True,iterations=len(grid_images))
                formatted_dream_prompt += f' # {grid_seeds}'
                metadata = metadata_dumps(
                    opt,
                    seeds      = grid_seeds,
                    model_hash = gen.model_hash
                    )
                path = file_writer.save_image_and_prompt_to_png(
                    image        = grid_img,
                    dream_prompt = formatted_dream_prompt,
                    metadata     = metadata,
                    name         = filename
                )
                results = [[path, formatted_dream_prompt]]

        except AssertionError as e:
            print(e)
            continue

        except OSError as e:
            print(e)
            continue

        print('Outputs:')
        log_path = os.path.join(current_outdir, 'invoke_log')
        output_cntr = write_log(results, log_path ,('txt', 'md'), output_cntr)
        print()

    print('goodbye!')

def do_command(command:str, gen, opt:Args, completer) -> tuple:
    operation = 'generate'   # default operation, alternative is 'postprocess'

    if command.startswith('!dream'):   # in case a stored prompt still contains the !dream command
        command = command.replace('!dream ','',1)

    elif command.startswith('!fix'):
        command = command.replace('!fix ','',1)
        operation = 'postprocess'

    elif command.startswith('!switch'):
        model_name = command.replace('!switch ','',1)
        gen.set_model(model_name)
        completer.add_history(command)
        operation = None
        
    elif command.startswith('!models'):
        gen.model_cache.print_models()
        operation = None

    elif command.startswith('!import'):
        path = shlex.split(command)
        if len(path) < 2:
            print('** please provide a path to a .ckpt or .vae model file')
        elif not os.path.exists(path[1]):
            print(f'** {path[1]}: file not found')
        else:
            add_weights_to_config(path[1], gen, opt, completer)
        completer.add_history(command)
        operation = None

    elif command.startswith('!edit'):
        path = shlex.split(command)
        if len(path) < 2:
            print('** please provide the name of a model')
        else:
            edit_config(path[1], gen, opt, completer)
        completer.add_history(command)
        operation = None

    elif command.startswith('!fetch'):
        file_path = command.replace('!fetch ','',1)
        retrieve_dream_command(opt,file_path,completer)
        operation = None

    elif command.startswith('!history'):
        completer.show_history()
        operation = None

    elif command.startswith('!search'):
        search_str = command.replace('!search ','',1)
        completer.show_history(search_str)
        operation = None

    elif command.startswith('!clear'):
        completer.clear_history()
        operation = None

    elif re.match('^!(\d+)',command):
        command_no = re.match('^!(\d+)',command).groups()[0]
        command    = completer.get_line(int(command_no))
        completer.set_line(command)
        operation = None

    else:  # not a recognized command, so give the --help text
        command = '-h'
    return command, operation

def add_weights_to_config(model_path:str, gen, opt, completer):
    print(f'>> Model import in process. Please enter the values needed to configure this model:')
    print()

    new_config = {}
    new_config['weights'] = model_path

    done = False
    while not done:
        model_name = input('Short name for this model: ')
        if not re.match('^[\w._-]+$',model_name):
            print('** model name must contain only words, digits and the characters [._-] **')
        else:
            done = True
    new_config['description'] = input('Description of this model: ')

    completer.complete_extensions(('.yaml','.yml'))
    completer.linebuffer = 'configs/stable-diffusion/v1-inference.yaml'
    
    done = False
    while not done:
        new_config['config'] = input('Configuration file for this model: ')
        done = os.path.exists(new_config['config'])

    completer.complete_extensions(None)

    for field in ('width','height'):
        done = False
        while not done:
            try:
                completer.linebuffer = '512'
                value = int(input(f'Default image {field}: '))
                assert value >= 64 and value <= 2048
                new_config[field] = value
                done = True
            except:
                print('** Please enter a valid integer between 64 and 2048')

    if write_config_file(opt.conf, gen, model_name, new_config):
        gen.set_model(model_name)

def edit_config(model_name:str, gen, opt, completer):
    config = gen.model_cache.config
    
    if model_name not in config:
        print(f'** Unknown model {model_name}')
        return
    
    print(f'\n>> Editing model {model_name} from configuration file {opt.conf}')

    conf = config[model_name]
    new_config = {}
    completer.complete_extensions(('.yaml','.yml','.ckpt','.vae'))
    for field in ('description', 'weights', 'config', 'width','height'):
        completer.linebuffer = str(conf[field]) if field in conf else ''
        new_value = input(f'{field}: ')
        new_config[field] = int(new_value) if field in ('width','height') else new_value
    completer.complete_extensions(None)

    if write_config_file(opt.conf, gen, model_name, new_config, clobber=True):
        gen.set_model(model_name)
    
def write_config_file(conf_path, gen, model_name, new_config, clobber=False):
    op = 'modify' if clobber else 'import'
    print('\n>> New configuration:')
    print(yaml.dump({model_name:new_config}))
    if input(f'OK to {op} [n]? ') not in ('y','Y'):
        return False

    try:
        yaml_str = gen.model_cache.add_model(model_name, new_config, clobber)
    except AssertionError as e:
        print(f'** configuration failed: {str(e)}')
        return False
    
    tmpfile = os.path.join(os.path.dirname(conf_path),'new_config.tmp')
    with open(tmpfile, 'w') as outfile:
        outfile.write(yaml_str)
    os.rename(tmpfile,conf_path)
    return True

def do_postprocess (gen, opt, callback):
    file_path = opt.prompt     # treat the prompt as the file pathname
    if os.path.dirname(file_path) == '': #basename given
        file_path = os.path.join(opt.outdir,file_path)

    tool=None
    if opt.facetool_strength > 0:
        tool = opt.facetool
    elif opt.embiggen:
        tool = 'embiggen'
    elif opt.upscale:
        tool = 'upscale'
    elif opt.out_direction:
        tool = 'outpaint'
    elif opt.outcrop:
        tool = 'outcrop'
    opt.save_original  = True # do not overwrite old image!
    opt.last_operation = f'postprocess:{tool}'
    try:
        gen.apply_postprocessor(
            image_path      = file_path,
            tool            = tool,
            facetool_strength = opt.facetool_strength,
            codeformer_fidelity = opt.codeformer_fidelity,
            save_original       = opt.save_original,
            upscale             = opt.upscale,
            out_direction       = opt.out_direction,
            outcrop             = opt.outcrop,
            callback            = callback,
            opt                 = opt,
        )
    except OSError:
        print(traceback.format_exc(), file=sys.stderr)
        print(f'** {file_path}: file could not be read')
        return
    except (KeyError, AttributeError):
        print(traceback.format_exc(), file=sys.stderr)
        return
    return opt.last_operation

def add_postprocessing_to_metadata(opt,original_file,new_file,tool,command):
    original_file = original_file if os.path.exists(original_file) else os.path.join(opt.outdir,original_file)
    new_file       = new_file     if os.path.exists(new_file)      else os.path.join(opt.outdir,new_file)
    meta = retrieve_metadata(original_file)['sd-metadata']
    img_data = meta['image']
    pp = img_data.get('postprocessing',[]) or []
    pp.append(
        {
            'tool':tool,
            'dream_command':command,
        }
    )
    meta['image']['postprocessing'] = pp
    write_metadata(new_file,meta)
    
def prepare_image_metadata(
        opt,
        prefix,
        seed,
        operation='generate',
        prior_variations=[],
        postprocessed=False,
        first_seed=None
):

    if postprocessed and opt.save_original:
        filename = choose_postprocess_name(opt,prefix,seed)
    else:
        filename = f'{prefix}.{seed}.png'

    if opt.variation_amount > 0:
        first_seed             = first_seed or seed
        this_variation         = [[seed, opt.variation_amount]]
        opt.with_variations    = prior_variations + this_variation
        formatted_dream_prompt = opt.dream_prompt_str(seed=first_seed)
    elif len(prior_variations) > 0:
        formatted_dream_prompt = opt.dream_prompt_str(seed=first_seed)
    elif operation == 'postprocess':
        formatted_dream_prompt = '!fix '+opt.dream_prompt_str(seed=seed)
    else:
        formatted_dream_prompt = opt.dream_prompt_str(seed=seed)
    return filename,formatted_dream_prompt

def choose_postprocess_name(opt,prefix,seed) -> str:
    match      = re.search('postprocess:(\w+)',opt.last_operation)
    if match:
        modifier = match.group(1)   # will look like "gfpgan", "upscale", "outpaint" or "embiggen"
    else:
        modifier = 'postprocessed'

    counter   = 0
    filename  = None
    available = False
    while not available:
        if counter == 0:
            filename = f'{prefix}.{seed}.{modifier}.png'
        else:
            filename = f'{prefix}.{seed}.{modifier}-{counter:02d}.png'
        available = not os.path.exists(os.path.join(opt.outdir,filename))
        counter += 1
    return filename

def get_next_command(infile=None) -> str:  # command string
    if infile is None:
        command = input('invoke> ')
    else:
        command = infile.readline()
        if not command:
            raise EOFError
        else:
            command = command.strip()
        if len(command)>0:
            print(f'#{command}')
    return command

def invoke_ai_web_server_loop(gen, gfpgan, codeformer, esrgan):
    print('\n* --web was specified, starting web server...')
    from backend.invoke_ai_web_server import InvokeAIWebServer
    # Change working directory to the stable-diffusion directory
    os.chdir(
        os.path.abspath(os.path.join(os.path.dirname(__file__), '..'))
    )
    
    invoke_ai_web_server = InvokeAIWebServer(generate=gen, gfpgan=gfpgan, codeformer=codeformer, esrgan=esrgan)

    try:
        invoke_ai_web_server.run()
    except KeyboardInterrupt:
        pass
    

def split_variations(variations_string) -> list:
    # shotgun parsing, woo
    parts = []
    broken = False  # python doesn't have labeled loops...
    for part in variations_string.split(','):
        seed_and_weight = part.split(':')
        if len(seed_and_weight) != 2:
            print(f'** Could not parse with_variation part "{part}"')
            broken = True
            break
        try:
            seed   = int(seed_and_weight[0])
            weight = float(seed_and_weight[1])
        except ValueError:
            print(f'** Could not parse with_variation part "{part}"')
            broken = True
            break
        parts.append([seed, weight])
    if broken:
        return None
    elif len(parts) == 0:
        return None
    else:
        return parts

<<<<<<< HEAD
def load_face_restoration(opt):
    try:
        gfpgan, codeformer, esrgan = None, None, None
        if opt.restore or opt.esrgan:
            from ldm.invoke.restoration import Restoration
            restoration = Restoration()
            if opt.restore:
                gfpgan, codeformer = restoration.load_face_restore_models(opt.gfpgan_dir, opt.gfpgan_model_path)
            else:
                print('>> Face restoration disabled')
            if opt.esrgan:
                esrgan = restoration.load_esrgan(opt.esrgan_bg_tile)
            else:
                print('>> Upscaling disabled')
        else:
            print('>> Face restoration and upscaling disabled')
    except (ModuleNotFoundError, ImportError):
        print(traceback.format_exc(), file=sys.stderr)
        print('>> You may need to install the ESRGAN and/or GFPGAN modules')
    return gfpgan,codeformer,esrgan
    

=======
def make_step_callback(gen, opt, prefix):
    destination = os.path.join(opt.outdir,'intermediates',prefix)
    os.makedirs(destination,exist_ok=True)
    print(f'>> Intermediate images will be written into {destination}')
    def callback(img, step):
        if step % opt.save_intermediates == 0 or step == opt.steps-1:
            filename = os.path.join(destination,f'{step:04}.png')
            image = gen.sample_to_image(img)
            image.save(filename,'PNG')
    return callback
    
>>>>>>> 32dab7d4
def retrieve_dream_command(opt,file_path,completer):
    '''
    Given a full or partial path to a previously-generated image file,
    will retrieve and format the dream command used to generate the image,
    and pop it into the readline buffer (linux, Mac), or print out a comment
    for cut-and-paste (windows)
    '''
    dir,basename = os.path.split(file_path)
    if len(dir) == 0:
        path = os.path.join(opt.outdir,basename)
    else:
        path = file_path
    try:
        cmd = dream_cmd_from_png(path)
    except OSError:
        print(f'** {path}: file could not be read')
        return
    except (KeyError, AttributeError):
        print(f'** {path}: file has no metadata')
        return
    completer.set_line(cmd)

if __name__ == '__main__':
    main()<|MERGE_RESOLUTION|>--- conflicted
+++ resolved
@@ -646,7 +646,6 @@
     else:
         return parts
 
-<<<<<<< HEAD
 def load_face_restoration(opt):
     try:
         gfpgan, codeformer, esrgan = None, None, None
@@ -669,7 +668,6 @@
     return gfpgan,codeformer,esrgan
     
 
-=======
 def make_step_callback(gen, opt, prefix):
     destination = os.path.join(opt.outdir,'intermediates',prefix)
     os.makedirs(destination,exist_ok=True)
@@ -681,7 +679,6 @@
             image.save(filename,'PNG')
     return callback
     
->>>>>>> 32dab7d4
 def retrieve_dream_command(opt,file_path,completer):
     '''
     Given a full or partial path to a previously-generated image file,
