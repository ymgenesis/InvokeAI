# Community Nodes

These are nodes that have been developed by the community, for the community. If you're not sure what a node is, you can learn more about nodes [here](overview.md).

If you'd like to submit a node for the community, please refer to the [node creation overview](contributingNodes.md).

To download a node, simply download the `.py` node file from the link and add it to the `invokeai/app/invocations` folder in your Invoke AI install location. If you used the automated installation, this can be found inside the `.venv` folder. Along with the node, an example node graph should be provided to help you get started with the node. 

To use a community workflow, download the the `.json` node graph file and load it into Invoke AI via the **Load Workflow** button in the Workflow Editor. 

<<<<<<< HEAD
## Community Nodes
=======
--------------------------------
>>>>>>> dc1e8048

--------------------------------
### Ideal Size

**Description:** This node calculates an ideal image size for a first pass of a multi-pass upscaling. The aim is to avoid duplication that results from choosing a size larger than the model is capable of.

**Node Link:** https://github.com/JPPhoto/ideal-size-node

--------------------------------
### Film Grain

**Description:** This node adds a film grain effect to the input image based on the weights, seeds, and blur radii parameters. It works with RGB input images only.

**Node Link:** https://github.com/JPPhoto/film-grain-node

--------------------------------
### Image Picker

**Description:** This InvokeAI node takes in a collection of images and randomly chooses one. This can be useful when you have a number of poses to choose from for a ControlNet node, or a number of input images for another purpose.

**Node Link:** https://github.com/JPPhoto/image-picker-node

--------------------------------
### Thresholding

**Description:** This node generates masks for highlights, midtones, and shadows given an input image. You can optionally specify a blur for the lookup table used in making those masks from the source image.

**Node Link:** https://github.com/JPPhoto/thresholding-node

**Examples**

Input:

![image](https://github.com/invoke-ai/InvokeAI/assets/34005131/c88ada13-fb3d-484c-a4fe-947b44712632){: style="height:512px;width:512px"}

Highlights/Midtones/Shadows:

<img src="https://github.com/invoke-ai/InvokeAI/assets/34005131/727021c1-36ff-4ec8-90c8-105e00de986d" style="width: 30%" />
<img src="https://github.com/invoke-ai/InvokeAI/assets/34005131/0b721bfc-f051-404e-b905-2f16b824ddfe" style="width: 30%" />
<img src="https://github.com/invoke-ai/InvokeAI/assets/34005131/04c1297f-1c88-42b6-a7df-dd090b976286" style="width: 30%" />

Highlights/Midtones/Shadows (with LUT blur enabled):

<img src="https://github.com/invoke-ai/InvokeAI/assets/34005131/19aa718a-70c1-4668-8169-d68f4bd13771" style="width: 30%" />
<img src="https://github.com/invoke-ai/InvokeAI/assets/34005131/0a440e43-697f-4d17-82ee-f287467df0a5" style="width: 30%" />
<img src="https://github.com/invoke-ai/InvokeAI/assets/34005131/0701fd0f-2ca7-4fe2-8613-2b52547bafce" style="width: 30%" />

--------------------------------
### Halftone

**Description**: Halftone converts the source image to grayscale and then performs halftoning. CMYK Halftone converts the image to CMYK and applies a per-channel halftoning to make the source image look like a magazine or newspaper. For both nodes, you can specify angles and halftone dot spacing.

**Node Link:** https://github.com/JPPhoto/halftone-node

**Example**

Input:

![image](https://github.com/invoke-ai/InvokeAI/assets/34005131/fd5efb9f-4355-4409-a1c2-c1ca99e0cab4){: style="height:512px;width:512px"}

Halftone Output:

![image](https://github.com/invoke-ai/InvokeAI/assets/34005131/7e606f29-e68f-4d46-b3d5-97f799a4ec2f){: style="height:512px;width:512px"}

CMYK Halftone Output:

![image](https://github.com/invoke-ai/InvokeAI/assets/34005131/c59c578f-db8e-4d66-8c66-2851752d75ea){: style="height:512px;width:512px"}

--------------------------------
### Retroize

**Description:** Retroize is a collection of nodes for InvokeAI to "Retroize" images. Any image can be given a fresh coat of retro paint with these nodes, either from your gallery or from within the graph itself. It includes nodes to pixelize, quantize, palettize, and ditherize images; as well as to retrieve palettes from existing images.

**Node Link:** https://github.com/Ar7ific1al/invokeai-retroizeinode/

**Retroize Output Examples**

![image](https://github.com/Ar7ific1al/InvokeAI_nodes_retroize/assets/2306586/de8b4fa6-324c-4c2d-b36c-297600c73974)

--------------------------------
### GPT2RandomPromptMaker

**Description:** A node for InvokeAI utilizes the GPT-2 language model to generate random prompts based on a provided seed and context.

**Node Link:** https://github.com/mickr777/GPT2RandomPromptMaker

**Output Examples** 

Generated Prompt: An enchanted weapon will be usable by any character regardless of their alignment.

![9acf5aef-7254-40dd-95b3-8eac431dfab0 (1)](https://github.com/mickr777/InvokeAI/assets/115216705/8496ba09-bcdd-4ff7-8076-ff213b6a1e4c)

--------------------------------
### Load Video Frame

**Description:** This is a video frame image provider + indexer/video creation nodes for hooking up to iterators and ranges and ControlNets and such for invokeAI node experimentation. Think animation + ControlNet outputs.

**Node Link:** https://github.com/helix4u/load_video_frame

**Example Node Graph:**  https://github.com/helix4u/load_video_frame/blob/main/Example_Workflow.json

**Output Example:** 

![Example animation](https://github.com/helix4u/load_video_frame/blob/main/testmp4_embed_converted.gif)
[Full mp4 of Example Output test.mp4](https://github.com/helix4u/load_video_frame/blob/main/test.mp4)

--------------------------------

### Oobabooga

**Description:** asks a local LLM running in Oobabooga's Text-Generation-Webui to write a prompt based on the user input.

**Link:** https://github.com/sammyf/oobabooga-node


**Example:**

"describe a new mystical  creature in its natural environment"

*can return*

"The mystical creature I am describing to you is called the "Glimmerwing". It is a majestic, iridescent being that inhabits the depths of the most enchanted forests and glimmering lakes. Its body is covered in shimmering scales that reflect every color of the rainbow, and it has delicate, translucent wings that sparkle like diamonds in the sunlight. The Glimmerwing's home is a crystal-clear lake, surrounded by towering trees with leaves that shimmer like jewels. In this serene environment, the Glimmerwing spends its days swimming gracefully through the water, chasing schools of glittering fish and playing with the gentle ripples of the lake's surface.
As the sun sets, the Glimmerwing perches on a branch of one of the trees, spreading its wings to catch the last rays of light. The creature's scales glow softly, casting a rainbow of colors across the forest floor. The Glimmerwing sings a haunting melody, its voice echoing through the stillness of the night air. Its song is said to have the power to heal the sick and bring peace to troubled souls. Those who are lucky enough to hear the Glimmerwing's song are forever changed by its beauty and grace."

![glimmerwing_small](https://github.com/sammyf/oobabooga-node/assets/42468608/cecdd820-93dd-4c35-abbf-607e001fb2ed)

**Requirement**

a Text-Generation-Webui instance (might work remotely too, but I never tried it) and obviously InvokeAI 3.x

**Note**

This node works best with SDXL models, especially as the style can be described independantly of the LLM's output.

--------------------------------
### Depth Map from Wavefront OBJ

**Description:** Render depth maps from Wavefront .obj files (triangulated) using this simple 3D renderer utilizing numpy and matplotlib to compute and color the scene. There are simple parameters to change the FOV, camera position, and model orientation.

To be imported, an .obj must use triangulated meshes, so make sure to enable that option if exporting from a 3D modeling program. This renderer makes each triangle a solid color based on its average depth, so it will cause anomalies if your .obj has large triangles. In Blender, the Remesh modifier can be helpful to subdivide a mesh into small pieces that work well given these limitations.

**Node Link:** https://github.com/dwringer/depth-from-obj-node

**Example Usage:**
![depth from obj usage graph](https://raw.githubusercontent.com/dwringer/depth-from-obj-node/main/depth_from_obj_usage.jpg)

--------------------------------
### Generative Grammar-Based Prompt Nodes

**Description:** This set of 3 nodes generates prompts from simple user-defined grammar rules (loaded from custom files - examples provided below). The prompts are made by recursively expanding a special template string, replacing nonterminal "parts-of-speech" until no more nonterminal terms remain in the string.

This includes 3 Nodes:
- *Lookup Table from File* - loads a YAML file "prompt" section (or of a whole folder of YAML's) into a JSON-ified dictionary (Lookups output)
- *Lookups Entry from Prompt* - places a single entry in a new Lookups output under the specified heading
- *Prompt from Lookup Table* - uses a Collection of Lookups as grammar rules from which to randomly generate prompts.

**Node Link:** https://github.com/dwringer/generative-grammar-prompt-nodes

**Example Usage:**
![lookups usage example graph](https://raw.githubusercontent.com/dwringer/generative-grammar-prompt-nodes/main/lookuptables_usage.jpg)

--------------------------------
### Image and Mask Composition Pack

**Description:** This is a pack of nodes for composing masks and images, including a simple text mask creator and both image and latent offset nodes. The offsets wrap around, so these can be used in conjunction with the Seamless node to progressively generate centered on different parts of the seamless tiling.

This includes 15 Nodes:

- *Adjust Image Hue Plus* - Rotate the hue of an image in one of several different color spaces.
- *Blend Latents/Noise (Masked)* - Use a mask to blend part of one latents tensor [including Noise outputs] into another. Can be used to "renoise" sections during a multi-stage [masked] denoising process.
- *Enhance Image* - Boost or reduce color saturation, contrast, brightness, sharpness, or invert colors of any image at any stage with this simple wrapper for pillow [PIL]'s ImageEnhance module.
- *Equivalent Achromatic Lightness* - Calculates image lightness accounting for Helmholtz-Kohlrausch effect based on a method described by High, Green, and Nussbaum (2023).
- *Text to Mask (Clipseg)* - Input a prompt and an image to generate a mask representing areas of the image matched by the prompt.
- *Text to Mask Advanced (Clipseg)* - Output up to four prompt masks combined with logical "and", logical "or", or as separate channels of an RGBA image.
- *Image Layer Blend* - Perform a layered blend of two images using alpha compositing. Opacity of top layer is selectable, with optional mask and several different blend modes/color spaces.
- *Image Compositor* - Take a subject from an image with a flat backdrop and layer it on another image using a chroma key or flood select background removal.
- *Image Dilate or Erode* - Dilate or expand a mask (or any image!). This is equivalent to an expand/contract operation.
- *Image Value Thresholds* - Clip an image to pure black/white beyond specified thresholds.
- *Offset Latents* - Offset a latents tensor in the vertical and/or horizontal dimensions, wrapping it around.
- *Offset Image* - Offset an image in the vertical and/or horizontal dimensions, wrapping it around.
- *Rotate/Flip Image* - Rotate an image in degrees clockwise/counterclockwise about its center, optionally resizing the image boundaries to fit, or flipping it about the vertical and/or horizontal axes.
- *Shadows/Highlights/Midtones* - Extract three masks (with adjustable hard or soft thresholds) representing shadows, midtones, and highlights regions of an image.
- *Text Mask (simple 2D)* - create and position a white on black (or black on white) line of text using any font locally available to Invoke.

**Node Link:** https://github.com/dwringer/composition-nodes

**Nodes and Output Examples:**
![composition nodes usage graph](https://raw.githubusercontent.com/dwringer/composition-nodes/main/composition_pack_overview.jpg)

--------------------------------
### Size Stepper Nodes

**Description:** This is a set of nodes for calculating the necessary size increments for doing upscaling workflows. Use the *Final Size & Orientation* node to enter your full size dimensions and orientation (portrait/landscape/random), then plug that and your initial generation dimensions into the *Ideal Size Stepper* and get 1, 2, or 3 intermediate pairs of dimensions for upscaling. Note this does not output the initial size or full size dimensions: the 1, 2, or 3 outputs of this node are only the intermediate sizes.

A third node is included, *Random Switch (Integers)*, which is just a generic version of Final Size with no orientation selection.

**Node Link:** https://github.com/dwringer/size-stepper-nodes

**Example Usage:**
![size stepper usage graph](https://raw.githubusercontent.com/dwringer/size-stepper-nodes/main/size_nodes_usage.jpg)

--------------------------------

### Text font to Image

**Description:** text font to text image node for InvokeAI, download a font to use (or if in font cache uses it from there), the text is always resized to the image size, but can control that with padding, optional 2nd line

**Node Link:** https://github.com/mickr777/textfontimage

**Output Examples**

![a3609d48-d9b7-41f0-b280-063d857986fb](https://github.com/mickr777/InvokeAI/assets/115216705/c21b0af3-d9c6-4c16-9152-846a23effd36)

Results after using the depth controlnet

![9133eabb-bcda-4326-831e-1b641228b178](https://github.com/mickr777/InvokeAI/assets/115216705/915f1a53-968e-43eb-aa61-07cd8f1a733a)
![4f9a3fa8-9be9-4236-8a3e-fcec66decd2a](https://github.com/mickr777/InvokeAI/assets/115216705/821ef89e-8a60-44f5-b94e-471a9d8690cc)
![babd69c4-9d60-4a55-a834-5e8397f62610](https://github.com/mickr777/InvokeAI/assets/115216705/2befcb6d-49f4-4bfd-b5fc-1fee19274f89)

--------------------------------

### Prompt Tools 

**Description:** A set of InvokeAI nodes that add general prompt manipulation tools.  These where written to accompany the PromptsFromFile node and other prompt generation nodes.

1. PromptJoin - Joins to prompts into one.
2. PromptReplace - performs a search and replace on a prompt. With the option of using regex.
3. PromptSplitNeg - splits a prompt into positive and negative using the old V2 method of [] for negative.
4. PromptToFile - saves a prompt or collection of prompts to a file. one per line. There is an append/overwrite option.
5. PTFieldsCollect - Converts image generation fields into a Json format string that can be passed to Prompt to file. 
6. PTFieldsExpand - Takes Json string and converts it to individual generation parameters This can be fed from the Prompts to file node.
7. PromptJoinThree -  Joins 3 prompt together.
8. PromptStrength - This take a string and float and outputs another string in the format of (string)strength like the weighted format of compel. 
9. PromptStrengthCombine - This takes a collection of prompt strength strings and outputs a string in the .and() or .blend() format that can be fed into a proper prompt node.

See full docs here: https://github.com/skunkworxdark/Prompt-tools-nodes/edit/main/README.md

**Node Link:** https://github.com/skunkworxdark/Prompt-tools-nodes

--------------------------------

### XY Image to Grid and Images to Grids nodes

**Description:** Image to grid nodes and supporting tools.

1. "Images To Grids" node - Takes a collection of images and creates a grid(s) of images. If there are more images than the size of a single grid then mutilple grids will be created until it runs out of images.
2. "XYImage To Grid" node - Converts a collection of XYImages into a labeled Grid of images.  The XYImages collection has to be built using the supporoting nodes. See example node setups for more details.
   

See full docs here: https://github.com/skunkworxdark/XYGrid_nodes/edit/main/README.md

**Node Link:** https://github.com/skunkworxdark/XYGrid_nodes

--------------------------------

### Example Node Template

**Description:** This node allows you to do super cool things with InvokeAI.

**Node Link:** https://github.com/invoke-ai/InvokeAI/fake_node.py

**Example Node Graph:**  https://github.com/invoke-ai/InvokeAI/fake_node_graph.json

**Output Examples** 

![Example Image](https://invoke-ai.github.io/InvokeAI/assets/invoke_ai_banner.png){: style="height:115px;width:240px"}


## Disclaimer

The nodes linked have been developed and contributed by members of the Invoke AI community. While we strive to ensure the quality and safety of these contributions, we do not guarantee the reliability or security of the nodes. If you have issues or concerns with any of the nodes below, please raise it on GitHub or in the Discord.


## Help
If you run into any issues with a node, please post in the [InvokeAI Discord](https://discord.gg/ZmtBAhwWhy). 
<|MERGE_RESOLUTION|>--- conflicted
+++ resolved
@@ -8,11 +8,7 @@
 
 To use a community workflow, download the the `.json` node graph file and load it into Invoke AI via the **Load Workflow** button in the Workflow Editor. 
 
-<<<<<<< HEAD
-## Community Nodes
-=======
---------------------------------
->>>>>>> dc1e8048
+--------------------------------
 
 --------------------------------
 ### Ideal Size
