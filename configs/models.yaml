--- conflicted
+++ resolved
@@ -12,7 +12,6 @@
   description: Stable Diffusion inference model version 1.4
   width: 512
   height: 512
-<<<<<<< HEAD
 inpainting-1.5:
   description: runwayML tuned inpainting model v1.5
   weights: models/ldm/stable-diffusion-v1/sd-v1-5-inpainting.ckpt
@@ -20,9 +19,7 @@
 #  vae: models/ldm/stable-diffusion-v1/vae-ft-mse-840000-ema-pruned.ckpt
   width: 512
   height: 512
-=======
   default: true
->>>>>>> 909740f4
 stable-diffusion-1.5:
   config: configs/stable-diffusion/v1-inference.yaml
   weights: models/ldm/stable-diffusion-v1/v1-5-pruned-emaonly.ckpt
