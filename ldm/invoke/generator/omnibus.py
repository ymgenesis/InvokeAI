--- conflicted
+++ resolved
@@ -42,11 +42,7 @@
         )
 
         if isinstance(init_image, Image.Image):
-<<<<<<< HEAD
-            if init_image.mode=='RGBA':
-=======
             if init_image.mode != 'RGB':
->>>>>>> aa785c3e
                 init_image = init_image.convert('RGB')
             init_image = self._image_to_tensor(init_image)
 
