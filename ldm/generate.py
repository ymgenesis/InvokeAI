# Copyright (c) 2022 Lincoln D. Stein (https://github.com/lstein)
# Derived from source code carrying the following copyrights
# Copyright (c) 2022 Machine Vision and Learning Group, LMU Munich
# Copyright (c) 2022 Robin Rombach and Patrick Esser and contributors

import gc
import importlib
import os
import random
import re
import sys
import time
import traceback
from typing import List

import cv2
import diffusers
import numpy as np
import skimage
import torch
import transformers
from diffusers.pipeline_utils import DiffusionPipeline
from diffusers.utils.import_utils import is_xformers_available
from omegaconf import OmegaConf
from PIL import Image, ImageOps
from pytorch_lightning import logging, seed_everything

import ldm.invoke.conditioning
from ldm.invoke.args import metadata_from_png
from ldm.invoke.concepts_lib import HuggingFaceConceptsLibrary
from ldm.invoke.conditioning import get_uc_and_c_and_ec
from ldm.invoke.devices import choose_precision, choose_torch_device
from ldm.invoke.generator.inpaint import infill_methods
from ldm.invoke.globals import Globals, global_cache_dir
from ldm.invoke.image_util import InitImageResizer
from ldm.invoke.model_manager import ModelManager
from ldm.invoke.pngwriter import PngWriter
from ldm.invoke.seamless import configure_model_padding
from ldm.invoke.txt2mask import Txt2Mask
from ldm.models.diffusion.ddim import DDIMSampler
from ldm.models.diffusion.ksampler import KSampler
from ldm.models.diffusion.plms import PLMSSampler


def fix_func(orig):
    if hasattr(torch.backends, "mps") and torch.backends.mps.is_available():

        def new_func(*args, **kw):
            device = kw.get("device", "mps")
            kw["device"] = "cpu"
            return orig(*args, **kw).to(device)

        return new_func
    return orig


torch.rand = fix_func(torch.rand)
torch.rand_like = fix_func(torch.rand_like)
torch.randn = fix_func(torch.randn)
torch.randn_like = fix_func(torch.randn_like)
torch.randint = fix_func(torch.randint)
torch.randint_like = fix_func(torch.randint_like)
torch.bernoulli = fix_func(torch.bernoulli)
torch.multinomial = fix_func(torch.multinomial)

# this is fallback model in case no default is defined
FALLBACK_MODEL_NAME = "stable-diffusion-1.5"

"""Simplified text to image API for stable diffusion/latent diffusion

Example Usage:

from ldm.generate import Generate

# Create an object with default values
gr = Generate('stable-diffusion-1.4')

# do the slow model initialization
gr.load_model()

# Do the fast inference & image generation. Any options passed here
# override the default values assigned during class initialization
# Will call load_model() if the model was not previously loaded and so
# may be slow at first.
# The method returns a list of images. Each row of the list is a sub-list of [filename,seed]
results = gr.prompt2png(prompt     = "an astronaut riding a horse",
                         outdir     = "./outputs/samples",
                         iterations = 3)

for row in results:
    print(f'filename={row[0]}')
    print(f'seed    ={row[1]}')

# Same thing, but using an initial image.
results = gr.prompt2png(prompt   = "an astronaut riding a horse",
                         outdir   = "./outputs/,
                         iterations = 3,
                         init_img = "./sketches/horse+rider.png")

for row in results:
    print(f'filename={row[0]}')
    print(f'seed    ={row[1]}')

# Same thing, but we return a series of Image objects, which lets you manipulate them,
# combine them, and save them under arbitrary names

results = gr.prompt2image(prompt   = "an astronaut riding a horse"
                           outdir   = "./outputs/")
for row in results:
    im   = row[0]
    seed = row[1]
    im.save(f'./outputs/samples/an_astronaut_riding_a_horse-{seed}.png')
    im.thumbnail(100,100).save('./outputs/samples/astronaut_thumb.jpg')

Note that the old txt2img() and img2img() calls are deprecated but will
still work.

The full list of arguments to Generate() are:
gr = Generate(
          # these values are set once and shouldn't be changed
          conf:str          = path to configuration file ('configs/models.yaml')
          model:str         = symbolic name of the model in the configuration file
          precision:float   = float precision to be used
          safety_checker:bool = activate safety checker [False]

          # this value is sticky and maintained between generation calls
          sampler_name:str  = ['ddim', 'k_dpm_2_a', 'k_dpm_2', 'k_dpmpp_2', 'k_dpmpp_2_a', 'k_euler_a', 'k_euler', 'k_heun', 'k_lms', 'plms']  // k_lms

          # these are deprecated - use conf and model instead
          weights     = path to model weights ('models/ldm/stable-diffusion-v1/model.ckpt')
          config      = path to model configuration ('configs/stable-diffusion/v1-inference.yaml')
          )

"""


class Generate:
    """Generate class
    Stores default values for multiple configuration items
    """

    def __init__(
        self,
        model=None,
        conf="configs/models.yaml",
        embedding_path=None,
        sampler_name="k_lms",
        ddim_eta=0.0,  # deterministic
        full_precision=False,
        precision="auto",
        outdir="outputs/img-samples",
        gfpgan=None,
        codeformer=None,
        esrgan=None,
        free_gpu_mem: bool = False,
        safety_checker: bool = False,
        max_loaded_models: int = 2,
        # these are deprecated; if present they override values in the conf file
        weights=None,
        config=None,
    ):
        mconfig = OmegaConf.load(conf)
        self.height = None
        self.width = None
        self.model_manager = None
        self.iterations = 1
        self.steps = 50
        self.cfg_scale = 7.5
        self.sampler_name = sampler_name
        self.ddim_eta = ddim_eta  # same seed always produces same image
        self.precision = precision
        self.strength = 0.75
        self.seamless = False
        self.seamless_axes = {"x", "y"}
        self.hires_fix = False
        self.embedding_path = embedding_path
        self.model = None  # empty for now
        self.model_hash = None
        self.sampler = None
        self.device = None
        self.session_peakmem = None
        self.base_generator = None
        self.seed = None
        self.outdir = outdir
        self.gfpgan = gfpgan
        self.codeformer = codeformer
        self.esrgan = esrgan
        self.free_gpu_mem = free_gpu_mem
        self.max_loaded_models = (max_loaded_models,)
        self.size_matters = True  # used to warn once about large image sizes and VRAM
        self.txt2mask = None
        self.safety_checker = None
        self.karras_max = None
        self.infill_method = None

        # Note that in previous versions, there was an option to pass the
        # device to Generate(). However the device was then ignored, so
        # it wasn't actually doing anything. This logic could be reinstated.
<<<<<<< HEAD
        device_type = choose_torch_device()
        print(f">> Using device_type {device_type}")
        self.device = torch.device(device_type)
=======
        self.device = torch.device(choose_torch_device())
        print(f'>> Using device_type {self.device.type}')
>>>>>>> 16c24ec3
        if full_precision:
            if self.precision != "auto":
                raise ValueError("Remove --full_precision / -F if using --precision")
            print("Please remove deprecated --full_precision / -F")
            print("If auto config does not work you can use --precision=float32")
            self.precision = "float32"
        if self.precision == "auto":
            self.precision = choose_precision(self.device)
        Globals.full_precision = self.precision == "float32"

        if is_xformers_available():
            if not Globals.disable_xformers:
                print(">> xformers memory-efficient attention is available and enabled")
            else:
                print(
                    ">> xformers memory-efficient attention is available but disabled"
                )
        else:
            print(">> xformers not installed")

        # model caching system for fast switching
        self.model_manager = ModelManager(mconfig, self.device, self.precision,
                                          max_loaded_models=max_loaded_models,
                                          sequential_offload=self.free_gpu_mem)
        # don't accept invalid models
        fallback = self.model_manager.default_model() or FALLBACK_MODEL_NAME
        model = model or fallback
        if not self.model_manager.valid_model(model):
            print(
                f'** "{model}" is not a known model name; falling back to {fallback}.'
            )
            model = None
        self.model_name = model or fallback

        # for VRAM usage statistics
        self.session_peakmem = (
            torch.cuda.max_memory_allocated(self.device) if self._has_cuda else None
        )
        transformers.logging.set_verbosity_error()

        # gets rid of annoying messages about random seed
        logging.getLogger("pytorch_lightning").setLevel(logging.ERROR)

        # load safety checker if requested
        if safety_checker:
            try:
                print(">> Initializing safety checker")
                from diffusers.pipelines.stable_diffusion.safety_checker import (
                    StableDiffusionSafetyChecker,
                )
                from transformers import AutoFeatureExtractor

                safety_model_id = "CompVis/stable-diffusion-safety-checker"
                safety_model_path = global_cache_dir("hub")
                self.safety_checker = StableDiffusionSafetyChecker.from_pretrained(
                    safety_model_id,
                    local_files_only=True,
                    cache_dir=safety_model_path,
                )
                self.safety_feature_extractor = AutoFeatureExtractor.from_pretrained(
                    safety_model_id,
                    local_files_only=True,
                    cache_dir=safety_model_path,
                )
                self.safety_checker.to(self.device)
            except Exception:
                print(
                    "** An error was encountered while installing the safety checker:"
                )
                print(traceback.format_exc())

    def prompt2png(self, prompt, outdir, **kwargs):
        """
        Takes a prompt and an output directory, writes out the requested number
        of PNG files, and returns an array of [[filename,seed],[filename,seed]...]
        Optional named arguments are the same as those passed to Generate and prompt2image()
        """
        results = self.prompt2image(prompt, **kwargs)
        pngwriter = PngWriter(outdir)
        prefix = pngwriter.unique_prefix()
        outputs = []
        for image, seed in results:
            name = f"{prefix}.{seed}.png"
            path = pngwriter.save_image_and_prompt_to_png(
                image, dream_prompt=f"{prompt} -S{seed}", name=name
            )
            outputs.append([path, seed])
        return outputs

    def txt2img(self, prompt, **kwargs):
        outdir = kwargs.pop("outdir", self.outdir)
        return self.prompt2png(prompt, outdir, **kwargs)

    def img2img(self, prompt, **kwargs):
        outdir = kwargs.pop("outdir", self.outdir)
        assert (
            "init_img" in kwargs
        ), "call to img2img() must include the init_img argument"
        return self.prompt2png(prompt, outdir, **kwargs)

    def prompt2image(
        self,
        # these are common
        prompt,
        iterations=None,
        steps=None,
        seed=None,
        cfg_scale=None,
        ddim_eta=None,
        skip_normalize=False,
        image_callback=None,
        step_callback=None,
        width=None,
        height=None,
        sampler_name=None,
        seamless=False,
        seamless_axes={"x", "y"},
        log_tokenization=False,
        with_variations=None,
        variation_amount=0.0,
        threshold=0.0,
        perlin=0.0,
        karras_max=None,
        outdir=None,
        # these are specific to img2img and inpaint
        init_img=None,
        init_mask=None,
        text_mask=None,
        invert_mask=False,
        fit=False,
        strength=None,
        init_color=None,
        # these are specific to embiggen (which also relies on img2img args)
        embiggen=None,
        embiggen_tiles=None,
        embiggen_strength=None,
        # these are specific to GFPGAN/ESRGAN
        gfpgan_strength=0,
        facetool=None,
        facetool_strength=0,
        codeformer_fidelity=None,
        save_original=False,
        upscale=None,
        upscale_denoise_str=0.75,
        # this is specific to inpainting and causes more extreme inpainting
        inpaint_replace=0.0,
        # This controls the size at which inpaint occurs (scaled up for inpaint, then back down for the result)
        inpaint_width=None,
        inpaint_height=None,
        # This will help match inpainted areas to the original image more smoothly
        mask_blur_radius: int = 8,
        # Set this True to handle KeyboardInterrupt internally
        catch_interrupts=False,
        hires_fix=False,
        use_mps_noise=False,
        # Seam settings for outpainting
        seam_size: int = 0,
        seam_blur: int = 0,
        seam_strength: float = 0.7,
        seam_steps: int = 10,
        tile_size: int = 32,
        infill_method=None,
        force_outpaint: bool = False,
        enable_image_debugging=False,
        **args,
    ):  # eat up additional cruft
        self.clear_cuda_stats()
        """
        ldm.generate.prompt2image() is the common entry point for txt2img() and img2img()
        It takes the following arguments:
           prompt                          // prompt string (no default)
           iterations                      // iterations (1); image count=iterations
           steps                           // refinement steps per iteration
           seed                            // seed for random number generator
           width                           // width of image, in multiples of 64 (512)
           height                          // height of image, in multiples of 64 (512)
           cfg_scale                       // how strongly the prompt influences the image (7.5) (must be >1)
           seamless                        // whether the generated image should tile
           hires_fix                        // whether the Hires Fix should be applied during generation
           init_img                        // path to an initial image
           init_mask                       // path to a mask for the initial image
           text_mask                       // a text string that will be used to guide clipseg generation of the init_mask
           invert_mask                     // boolean, if true invert the mask
           strength                        // strength for noising/unnoising init_img. 0.0 preserves image exactly, 1.0 replaces it completely
           facetool_strength               // strength for GFPGAN/CodeFormer. 0.0 preserves image exactly, 1.0 replaces it completely
           ddim_eta                        // image randomness (eta=0.0 means the same seed always produces the same image)
           step_callback                   // a function or method that will be called each step
           image_callback                  // a function or method that will be called each time an image is generated
           with_variations                 // a weighted list [(seed_1, weight_1), (seed_2, weight_2), ...] of variations which should be applied before doing any generation
           variation_amount                // optional 0-1 value to slerp from -S noise to random noise (allows variations on an image)
           threshold                       // optional value >=0 to add thresholding to latent values for k-diffusion samplers (0 disables)
           perlin                          // optional 0-1 value to add a percentage of perlin noise to the initial noise
           embiggen                        // scale factor relative to the size of the --init_img (-I), followed by ESRGAN upscaling strength (0-1.0), followed by minimum amount of overlap between tiles as a decimal ratio (0 - 1.0) or number of pixels
           embiggen_tiles                  // list of tiles by number in order to process and replace onto the image e.g. `0 2 4`
           embiggen_strength               // strength for embiggen. 0.0 preserves image exactly, 1.0 replaces it completely

        To use the step callback, define a function that receives two arguments:
        - Image GPU data
        - The step number

        To use the image callback, define a function of method that receives two arguments, an Image object
        and the seed. You can then do whatever you like with the image, including converting it to
        different formats and manipulating it. For example:

            def process_image(image,seed):
                image.save(f{'images/seed.png'})

        The code used to save images to a directory can be found in ldm/invoke/pngwriter.py.
        It contains code to create the requested output directory, select a unique informative
        name for each image, and write the prompt into the PNG metadata.
        """
        # TODO: convert this into a getattr() loop
        steps = steps or self.steps
        width = width or self.width
        height = height or self.height
        seamless = seamless or self.seamless
        seamless_axes = seamless_axes or self.seamless_axes
        hires_fix = hires_fix or self.hires_fix
        cfg_scale = cfg_scale or self.cfg_scale
        ddim_eta = ddim_eta or self.ddim_eta
        iterations = iterations or self.iterations
        strength = strength or self.strength
        outdir = outdir or self.outdir
        self.seed = seed
        self.log_tokenization = log_tokenization
        self.step_callback = step_callback
        self.karras_max = karras_max
        self.infill_method = (
            infill_method or infill_methods()[0],
        )  # The infill method to use
        with_variations = [] if with_variations is None else with_variations

        # will instantiate the model or return it from cache
        model = self.set_model(self.model_name)

        # self.width and self.height are set by set_model()
        # to the width and height of the image training set
        width = width or self.width
        height = height or self.height

        if isinstance(model, DiffusionPipeline):
            configure_model_padding(model.unet, seamless, seamless_axes)
            configure_model_padding(model.vae, seamless, seamless_axes)
        else:
            configure_model_padding(model, seamless, seamless_axes)

        assert cfg_scale > 1.0, "CFG_Scale (-C) must be >1.0"
        assert threshold >= 0.0, "--threshold must be >=0.0"
        assert (
            0.0 < strength <= 1.0
        ), "img2img and inpaint strength can only work with 0.0 < strength < 1.0"
        assert (
            0.0 <= variation_amount <= 1.0
        ), "-v --variation_amount must be in [0.0, 1.0]"
        assert 0.0 <= perlin <= 1.0, "--perlin must be in [0.0, 1.0]"
        assert (embiggen == None and embiggen_tiles == None) or (
            (embiggen != None or embiggen_tiles != None) and init_img != None
        ), "Embiggen requires an init/input image to be specified"

        if len(with_variations) > 0 or variation_amount > 1.0:
            assert seed is not None, "seed must be specified when using with_variations"
            if variation_amount == 0.0:
                assert (
                    iterations == 1
                ), "when using --with_variations, multiple iterations are only possible when using --variation_amount"
            assert all(
                0 <= weight <= 1 for _, weight in with_variations
            ), f"variation weights must be in [0.0, 1.0]: got {[weight for _, weight in with_variations]}"

        width, height, _ = self._resolution_check(width, height, log=True)
        assert (
            inpaint_replace >= 0.0 and inpaint_replace <= 1.0
        ), "inpaint_replace must be between 0.0 and 1.0"

        if sampler_name and (sampler_name != self.sampler_name):
            self.sampler_name = sampler_name
            self._set_sampler()

        # apply the concepts library to the prompt
        prompt = self.huggingface_concepts_library.replace_concepts_with_triggers(
            prompt,
            lambda concepts: self.load_huggingface_concepts(concepts),
            self.model.textual_inversion_manager.get_all_trigger_strings(),
        )

        # bit of a hack to change the cached sampler's karras threshold to
        # whatever the user asked for
        if karras_max is not None and isinstance(self.sampler, KSampler):
            self.sampler.adjust_settings(karras_max=karras_max)

        tic = time.time()
        if self._has_cuda():
            torch.cuda.reset_peak_memory_stats()

        results = list()
        init_image = None
        mask_image = None

        try:
            if (
                self.free_gpu_mem
                and self.model.cond_stage_model.device != self.model.device
            ):
                self.model.cond_stage_model.device = self.model.device
                self.model.cond_stage_model.to(self.model.device)
        except AttributeError:
            pass

        try:
            uc, c, extra_conditioning_info = get_uc_and_c_and_ec(
                prompt,
                model=self.model,
                skip_normalize_legacy_blend=skip_normalize,
                log_tokens=self.log_tokenization,
            )

            init_image, mask_image = self._make_images(
                init_img,
                init_mask,
                width,
                height,
                fit=fit,
                text_mask=text_mask,
                invert_mask=invert_mask,
                force_outpaint=force_outpaint,
            )

            # TODO: Hacky selection of operation to perform. Needs to be refactored.
            generator = self.select_generator(
                init_image, mask_image, embiggen, hires_fix, force_outpaint
            )

            generator.set_variation(self.seed, variation_amount, with_variations)
            generator.use_mps_noise = use_mps_noise

            checker = (
                {
                    "checker": self.safety_checker,
                    "extractor": self.safety_feature_extractor,
                }
                if self.safety_checker
                else None
            )

            results = generator.generate(
                prompt,
                iterations=iterations,
                seed=self.seed,
                sampler=self.sampler,
                steps=steps,
                cfg_scale=cfg_scale,
                conditioning=(uc, c, extra_conditioning_info),
                ddim_eta=ddim_eta,
                image_callback=image_callback,  # called after the final image is generated
                step_callback=step_callback,  # called after each intermediate image is generated
                width=width,
                height=height,
                init_img=init_img,  # embiggen needs to manipulate from the unmodified init_img
                init_image=init_image,  # notice that init_image is different from init_img
                mask_image=mask_image,
                strength=strength,
                threshold=threshold,
                perlin=perlin,
                embiggen=embiggen,
                embiggen_tiles=embiggen_tiles,
                embiggen_strength=embiggen_strength,
                inpaint_replace=inpaint_replace,
                mask_blur_radius=mask_blur_radius,
                safety_checker=checker,
                seam_size=seam_size,
                seam_blur=seam_blur,
                seam_strength=seam_strength,
                seam_steps=seam_steps,
                tile_size=tile_size,
                infill_method=infill_method,
                force_outpaint=force_outpaint,
                inpaint_height=inpaint_height,
                inpaint_width=inpaint_width,
                enable_image_debugging=enable_image_debugging,
                free_gpu_mem=self.free_gpu_mem,
                clear_cuda_cache=self.clear_cuda_cache,
            )

            if init_color:
                self.correct_colors(
                    image_list=results,
                    reference_image_path=init_color,
                    image_callback=image_callback,
                )

            if upscale is not None or facetool_strength > 0:
                self.upscale_and_reconstruct(
                    results,
                    upscale=upscale,
                    upscale_denoise_str=upscale_denoise_str,
                    facetool=facetool,
                    strength=facetool_strength,
                    codeformer_fidelity=codeformer_fidelity,
                    save_original=save_original,
                    image_callback=image_callback,
                )

        except KeyboardInterrupt:
            # Clear the CUDA cache on an exception
            self.clear_cuda_cache()

            if catch_interrupts:
                print("**Interrupted** Partial results will be returned.")
            else:
                raise KeyboardInterrupt
        except RuntimeError:
            # Clear the CUDA cache on an exception
            self.clear_cuda_cache()

            print(traceback.format_exc(), file=sys.stderr)
            print(">> Could not generate image.")

        toc = time.time()
        print("\n>> Usage stats:")
        print(f">>   {len(results)} image(s) generated in", "%4.2fs" % (toc - tic))
        self.print_cuda_stats()
        return results

    def gather_cuda_stats(self):
        if self._has_cuda():
            self.max_memory_allocated = max(
                self.max_memory_allocated, torch.cuda.max_memory_allocated(self.device)
            )
            self.memory_allocated = max(
                self.memory_allocated, torch.cuda.memory_allocated(self.device)
            )
            self.session_peakmem = max(
                self.session_peakmem, torch.cuda.max_memory_allocated(self.device)
            )

    def clear_cuda_cache(self):
        if self._has_cuda():
            self.gather_cuda_stats()
            torch.cuda.empty_cache()

    def clear_cuda_stats(self):
        self.max_memory_allocated = 0
        self.memory_allocated = 0

    def print_cuda_stats(self):
        if self._has_cuda():
            self.gather_cuda_stats()
            print(
                ">>   Max VRAM used for this generation:",
                "%4.2fG." % (self.max_memory_allocated / 1e9),
                "Current VRAM utilization:",
                "%4.2fG" % (self.memory_allocated / 1e9),
            )

            print(
                ">>   Max VRAM used since script start: ",
                "%4.2fG" % (self.session_peakmem / 1e9),
            )

    # this needs to be generalized to all sorts of postprocessors, which should be wrapped
    # in a nice harmonized call signature. For now we have a bunch of if/elses!
    def apply_postprocessor(
        self,
        image_path,
        tool="gfpgan",  # one of 'upscale', 'gfpgan', 'codeformer', 'outpaint', or 'embiggen'
        facetool_strength=0.0,
        codeformer_fidelity=0.75,
        upscale=None,
        upscale_denoise_str=0.75,
        out_direction=None,
        outcrop=[],
        save_original=True,  # to get new name
        callback=None,
        opt=None,
    ):
        # retrieve the seed from the image;
        seed = None
        prompt = None

        args = metadata_from_png(image_path)
        seed = opt.seed or args.seed
        if seed is None or seed < 0:
            seed = random.randrange(0, np.iinfo(np.uint32).max)

        prompt = opt.prompt or args.prompt or ""
        print(f'>> using seed {seed} and prompt "{prompt}" for {image_path}')

        # try to reuse the same filename prefix as the original file.
        # we take everything up to the first period
        prefix = None
        m = re.match(r"^([^.]+)\.", os.path.basename(image_path))
        if m:
            prefix = m.groups()[0]

        # face fixers and esrgan take an Image, but embiggen takes a path
        image = Image.open(image_path)

        # used by multiple postfixers
        # todo: cross-attention control
        uc, c, extra_conditioning_info = get_uc_and_c_and_ec(
            prompt,
            model=self.model,
            skip_normalize_legacy_blend=opt.skip_normalize,
            log_tokens=ldm.invoke.conditioning.log_tokenization,
        )

        if tool in ("gfpgan", "codeformer", "upscale"):
            if tool == "gfpgan":
                facetool = "gfpgan"
            elif tool == "codeformer":
                facetool = "codeformer"
            elif tool == "upscale":
                facetool = "gfpgan"  # but won't be run
                facetool_strength = 0
            return self.upscale_and_reconstruct(
                [[image, seed]],
                facetool=facetool,
                strength=facetool_strength,
                codeformer_fidelity=codeformer_fidelity,
                save_original=save_original,
                upscale=upscale,
                upscale_denoise_str=upscale_denoise_str,
                image_callback=callback,
                prefix=prefix,
            )

        elif tool == "outcrop":
            from ldm.invoke.restoration.outcrop import Outcrop

            extend_instructions = {}
            for direction, pixels in _pairwise(opt.outcrop):
                try:
                    extend_instructions[direction] = int(pixels)
                except ValueError:
                    print(
                        '** invalid extension instruction. Use <directions> <pixels>..., as in "top 64 left 128 right 64 bottom 64"'
                    )

            opt.seed = seed
            opt.prompt = prompt

            if len(extend_instructions) > 0:
                restorer = Outcrop(
                    image,
                    self,
                )
                return restorer.process(
                    extend_instructions,
                    opt=opt,
                    orig_opt=args,
                    image_callback=callback,
                    prefix=prefix,
                )

        elif tool == "embiggen":
            # fetch the metadata from the image
            generator = self.select_generator(embiggen=True)
            opt.strength = opt.embiggen_strength or 0.40
            print(
                f">> Setting img2img strength to {opt.strength} for happy embiggening"
            )
            generator.generate(
                prompt,
                sampler=self.sampler,
                steps=opt.steps,
                cfg_scale=opt.cfg_scale,
                ddim_eta=self.ddim_eta,
                conditioning=(uc, c, extra_conditioning_info),
                init_img=image_path,  # not the Image! (sigh)
                init_image=image,  # embiggen wants both! (sigh)
                strength=opt.strength,
                width=opt.width,
                height=opt.height,
                embiggen=opt.embiggen,
                embiggen_tiles=opt.embiggen_tiles,
                embiggen_strength=opt.embiggen_strength,
                image_callback=callback,
            )
        elif tool == "outpaint":
            from ldm.invoke.restoration.outpaint import Outpaint

            restorer = Outpaint(image, self)
            return restorer.process(opt, args, image_callback=callback, prefix=prefix)

        elif tool is None:
            print(
                "* please provide at least one postprocessing option, such as -G or -U"
            )
            return None
        else:
            print(f"* postprocessing tool {tool} is not yet supported")
            return None

    def select_generator(
        self,
        init_image: Image.Image = None,
        mask_image: Image.Image = None,
        embiggen: bool = False,
        hires_fix: bool = False,
        force_outpaint: bool = False,
    ):
        inpainting_model_in_use = self.sampler.uses_inpainting_model()

        if hires_fix:
            return self._make_txt2img2img()

        if embiggen is not None:
            return self._make_embiggen()

        if inpainting_model_in_use:
            return self._make_omnibus()

        if ((init_image is not None) and (mask_image is not None)) or force_outpaint:
            return self._make_inpaint()

        if init_image is not None:
            return self._make_img2img()

        return self._make_txt2img()

    def _make_images(
        self,
        img,
        mask,
        width,
        height,
        fit=False,
        text_mask=None,
        invert_mask=False,
        force_outpaint=False,
    ):
        init_image = None
        init_mask = None
        if not img:
            return None, None

        image = self._load_img(img)

        if image.width < self.width and image.height < self.height:
            print(
                f">> WARNING: img2img and inpainting may produce unexpected results with initial images smaller than {self.width}x{self.height} in both dimensions"
            )

        # if image has a transparent area and no mask was provided, then try to generate mask
        if self._has_transparency(image):
            self._transparency_check_and_warning(image, mask, force_outpaint)
            init_mask = self._create_init_mask(image, width, height, fit=fit)

        if (image.width * image.height) > (
            self.width * self.height
        ) and self.size_matters:
            print(
                ">> This input is larger than your defaults. If you run out of memory, please use a smaller image."
            )
            self.size_matters = False

        init_image = self._create_init_image(image, width, height, fit=fit)

        if mask:
            mask_image = self._load_img(mask)
            init_mask = self._create_init_mask(mask_image, width, height, fit=fit)

        elif text_mask:
            init_mask = self._txt2mask(image, text_mask, width, height, fit=fit)

        if init_mask and invert_mask:
            init_mask = ImageOps.invert(init_mask)

        return init_image, init_mask

    def _make_base(self):
        return self._load_generator("", "Generator")

    def _make_txt2img(self):
        return self._load_generator(".txt2img", "Txt2Img")

    def _make_img2img(self):
        return self._load_generator(".img2img", "Img2Img")

    def _make_embiggen(self):
        return self._load_generator(".embiggen", "Embiggen")

    def _make_txt2img2img(self):
        return self._load_generator(".txt2img2img", "Txt2Img2Img")

    def _make_inpaint(self):
        return self._load_generator(".inpaint", "Inpaint")

    def _make_omnibus(self):
        return self._load_generator(".omnibus", "Omnibus")

    def _load_generator(self, module, class_name):
        if self.is_legacy_model(self.model_name):
            mn = f"ldm.invoke.ckpt_generator{module}"
            cn = f"Ckpt{class_name}"
        else:
            mn = f"ldm.invoke.generator{module}"
            cn = class_name
        module = importlib.import_module(mn)
        constructor = getattr(module, cn)
        return constructor(self.model, self.precision)

    def load_model(self):
        """
        preload model identified in self.model_name
        """
        return self.set_model(self.model_name)

    def set_model(self, model_name):
        """
        Given the name of a model defined in models.yaml, will load and initialize it
        and return the model object. Previously-used models will be cached.

        If the passed model_name is invalid, raises a KeyError.
        If the model fails to load for some reason, will attempt to load the previously-
        loaded model (if any). If that fallback fails, will raise an AssertionError
        """
        if self.model_name == model_name and self.model is not None:
            return self.model

        previous_model_name = self.model_name

        # the model cache does the loading and offloading
        cache = self.model_manager
        if not cache.valid_model(model_name):
            raise KeyError(
                f'** "{model_name}" is not a known model name. Cannot change.'
            )

        cache.print_vram_usage()

        # have to get rid of all references to model in order
        # to free it from GPU memory
        self.model = None
        self.sampler = None
        self.generators = {}
        gc.collect()
        try:
            model_data = cache.get_model(model_name)
        except Exception as e:
            print(f"** model {model_name} could not be loaded: {str(e)}")
            print(traceback.format_exc(), file=sys.stderr)
            if previous_model_name is None:
                raise e
            print("** trying to reload previous model")
            model_data = cache.get_model(previous_model_name)  # load previous
            if model_data is None:
                raise e
            model_name = previous_model_name

        self.model = model_data["model"]
        self.width = model_data["width"]
        self.height = model_data["height"]
        self.model_hash = model_data["hash"]

        # uncache generators so they pick up new models
        self.generators = {}

        seed_everything(random.randrange(0, np.iinfo(np.uint32).max))
        if self.embedding_path is not None:
            for root, _, files in os.walk(self.embedding_path):
                for name in files:
                    ti_path = os.path.join(root, name)
                    self.model.textual_inversion_manager.load_textual_inversion(
                        ti_path, defer_injecting_tokens=True
                    )
            print(
                f'>> Textual inversions available: {", ".join(self.model.textual_inversion_manager.get_all_trigger_strings())}'
            )

        self.model_name = model_name
        self._set_sampler()  # requires self.model_name to be set first
        return self.model

    def load_huggingface_concepts(self, concepts: list[str]):
        self.model.textual_inversion_manager.load_huggingface_concepts(concepts)

    @property
    def huggingface_concepts_library(self) -> HuggingFaceConceptsLibrary:
        return self.model.textual_inversion_manager.hf_concepts_library

    @property
    def embedding_trigger_strings(self) -> List[str]:
        return self.model.textual_inversion_manager.get_all_trigger_strings()

    def correct_colors(self, image_list, reference_image_path, image_callback=None):
        reference_image = Image.open(reference_image_path)
        correction_target = cv2.cvtColor(np.asarray(reference_image), cv2.COLOR_RGB2LAB)
        for r in image_list:
            image, seed = r
            image = cv2.cvtColor(np.asarray(image), cv2.COLOR_RGB2LAB)
            image = skimage.exposure.match_histograms(
                image, correction_target, channel_axis=2
            )
            image = Image.fromarray(
                cv2.cvtColor(image, cv2.COLOR_LAB2RGB).astype("uint8")
            )
            if image_callback is not None:
                image_callback(image, seed)
            else:
                r[0] = image

    def upscale_and_reconstruct(
        self,
        image_list,
        facetool="gfpgan",
        upscale=None,
        upscale_denoise_str=0.75,
        strength=0.0,
        codeformer_fidelity=0.75,
        save_original=False,
        image_callback=None,
        prefix=None,
    ):
        for r in image_list:
            image, seed = r
            try:
                if strength > 0:
                    if self.gfpgan is not None or self.codeformer is not None:
                        if facetool == "gfpgan":
                            if self.gfpgan is None:
                                print(
                                    ">> GFPGAN not found. Face restoration is disabled."
                                )
                            else:
                                image = self.gfpgan.process(image, strength, seed)
                        if facetool == "codeformer":
                            if self.codeformer is None:
                                print(
                                    ">> CodeFormer not found. Face restoration is disabled."
                                )
                            else:
                                cf_device = (
                                    "cpu" if str(self.device) == "mps" else self.device
                                )
                                image = self.codeformer.process(
                                    image=image,
                                    strength=strength,
                                    device=cf_device,
                                    seed=seed,
                                    fidelity=codeformer_fidelity,
                                )
                    else:
                        print(">> Face Restoration is disabled.")
                if upscale is not None:
                    if self.esrgan is not None:
                        if len(upscale) < 2:
                            upscale.append(0.75)
                        image = self.esrgan.process(
                            image,
                            upscale[1],
                            seed,
                            int(upscale[0]),
                            denoise_str=upscale_denoise_str,
                        )
                    else:
                        print(">> ESRGAN is disabled. Image not upscaled.")
            except Exception as e:
                print(
                    f">> Error running RealESRGAN or GFPGAN. Your image was not upscaled.\n{e}"
                )

            if image_callback is not None:
                image_callback(image, seed, upscaled=True, use_prefix=prefix)
            else:
                r[0] = image

    def apply_textmask(
        self, image_path: str, prompt: str, callback, threshold: float = 0.5
    ):
        assert os.path.exists(
            image_path
        ), f'** "{image_path}" not found. Please enter the name of an existing image file to mask **'
        basename, _ = os.path.splitext(os.path.basename(image_path))
        if self.txt2mask is None:
            self.txt2mask = Txt2Mask(device=self.device, refined=True)
        segmented = self.txt2mask.segment(image_path, prompt)
        trans = segmented.to_transparent()
        inverse = segmented.to_transparent(invert=True)
        mask = segmented.to_mask(threshold)

        path_filter = re.compile(r'[<>:"/\\|?*]')
        safe_prompt = path_filter.sub("_", prompt)[:50].rstrip(" .")

        callback(trans, f"{safe_prompt}.deselected", use_prefix=basename)
        callback(inverse, f"{safe_prompt}.selected", use_prefix=basename)
        callback(mask, f"{safe_prompt}.masked", use_prefix=basename)

    # to help WebGUI - front end to generator util function
    def sample_to_image(self, samples):
        return self._make_base().sample_to_image(samples)

    def sample_to_lowres_estimated_image(self, samples):
        return self._make_base().sample_to_lowres_estimated_image(samples)

    def is_legacy_model(self, model_name) -> bool:
        return self.model_manager.is_legacy(model_name)

    def _set_sampler(self):
        if isinstance(self.model, DiffusionPipeline):
            return self._set_scheduler()
        else:
            return self._set_sampler_legacy()

    # very repetitive code - can this be simplified? The KSampler names are
    # consistent, at least
    def _set_sampler_legacy(self):
        msg = f">> Setting Sampler to {self.sampler_name}"
        if self.sampler_name == "plms":
            self.sampler = PLMSSampler(self.model, device=self.device)
        elif self.sampler_name == "ddim":
            self.sampler = DDIMSampler(self.model, device=self.device)
        elif self.sampler_name == "k_dpm_2_a":
            self.sampler = KSampler(self.model, "dpm_2_ancestral", device=self.device)
        elif self.sampler_name == "k_dpm_2":
            self.sampler = KSampler(self.model, "dpm_2", device=self.device)
        elif self.sampler_name == "k_dpmpp_2_a":
            self.sampler = KSampler(
                self.model, "dpmpp_2s_ancestral", device=self.device
            )
        elif self.sampler_name == "k_dpmpp_2":
            self.sampler = KSampler(self.model, "dpmpp_2m", device=self.device)
        elif self.sampler_name == "k_euler_a":
            self.sampler = KSampler(self.model, "euler_ancestral", device=self.device)
        elif self.sampler_name == "k_euler":
            self.sampler = KSampler(self.model, "euler", device=self.device)
        elif self.sampler_name == "k_heun":
            self.sampler = KSampler(self.model, "heun", device=self.device)
        elif self.sampler_name == "k_lms":
            self.sampler = KSampler(self.model, "lms", device=self.device)
        else:
            msg = f">> Unsupported Sampler: {self.sampler_name}, Defaulting to plms"
            self.sampler = PLMSSampler(self.model, device=self.device)

        print(msg)

    def _set_scheduler(self):
        default = self.model.scheduler

        # See https://github.com/huggingface/diffusers/issues/277#issuecomment-1371428672
        scheduler_map = dict(
            ddim=diffusers.DDIMScheduler,
            dpmpp_2=diffusers.DPMSolverMultistepScheduler,
            k_dpm_2=diffusers.KDPM2DiscreteScheduler,
            k_dpm_2_a=diffusers.KDPM2AncestralDiscreteScheduler,
            # DPMSolverMultistepScheduler is technically not `k_` anything, as it is neither
            # the k-diffusers implementation nor included in EDM (Karras 2022), but we can
            # provide an alias for compatibility.
            k_dpmpp_2=diffusers.DPMSolverMultistepScheduler,
            k_euler=diffusers.EulerDiscreteScheduler,
            k_euler_a=diffusers.EulerAncestralDiscreteScheduler,
            k_heun=diffusers.HeunDiscreteScheduler,
            k_lms=diffusers.LMSDiscreteScheduler,
            plms=diffusers.PNDMScheduler,
        )

        if self.sampler_name in scheduler_map:
            sampler_class = scheduler_map[self.sampler_name]
            msg = (
                f">> Setting Sampler to {self.sampler_name} ({sampler_class.__name__})"
            )
            self.sampler = sampler_class.from_config(self.model.scheduler.config)
        else:
            msg = (
                f">> Unsupported Sampler: {self.sampler_name} "
                f"Defaulting to {default}"
            )
            self.sampler = default

        print(msg)

        if not hasattr(self.sampler, "uses_inpainting_model"):
            # FIXME: terrible kludge!
            self.sampler.uses_inpainting_model = lambda: False

    def _load_img(self, img) -> Image:
        if isinstance(img, Image.Image):
            image = img
            print(f">> using provided input image of size {image.width}x{image.height}")
        elif isinstance(img, str):
            assert os.path.exists(img), f">> {img}: File not found"

            image = Image.open(img)
            print(
                f">> loaded input image of size {image.width}x{image.height} from {img}"
            )
        else:
            image = Image.open(img)
            print(f">> loaded input image of size {image.width}x{image.height}")
        image = ImageOps.exif_transpose(image)
        return image

    def _create_init_image(self, image: Image.Image, width, height, fit=True):
        if image.mode != "RGBA":
            image = image.convert("RGBA")
        image = (
            self._fit_image(image, (width, height))
            if fit
            else self._squeeze_image(image)
        )
        return image

    def _create_init_mask(self, image, width, height, fit=True):
        # convert into a black/white mask
        image = self._image_to_mask(image)
        image = image.convert("RGB")
        image = (
            self._fit_image(image, (width, height))
            if fit
            else self._squeeze_image(image)
        )
        return image

    # The mask is expected to have the region to be inpainted
    # with alpha transparency. It converts it into a black/white
    # image with the transparent part black.
    def _image_to_mask(self, mask_image: Image.Image, invert=False) -> Image:
        # Obtain the mask from the transparency channel
        if mask_image.mode == "L":
            mask = mask_image
        elif mask_image.mode in ("RGB", "P"):
            mask = mask_image.convert("L")
        else:
            # Obtain the mask from the transparency channel
            mask = Image.new(mode="L", size=mask_image.size, color=255)
            mask.putdata(mask_image.getdata(band=3))
        if invert:
            mask = ImageOps.invert(mask)
        return mask

    def _txt2mask(
        self, image: Image, text_mask: list, width, height, fit=True
    ) -> Image:
        prompt = text_mask[0]
        confidence_level = text_mask[1] if len(text_mask) > 1 else 0.5
        if self.txt2mask is None:
            self.txt2mask = Txt2Mask(device=self.device)

        segmented = self.txt2mask.segment(image, prompt)
        mask = segmented.to_mask(float(confidence_level))
        mask = mask.convert("RGB")
        mask = (
            self._fit_image(mask, (width, height)) if fit else self._squeeze_image(mask)
        )
        return mask

    def _has_transparency(self, image):
        if image.info.get("transparency", None) is not None:
            return True
        if image.mode == "P":
            transparent = image.info.get("transparency", -1)
            for _, index in image.getcolors():
                if index == transparent:
                    return True
        elif image.mode == "RGBA":
            extrema = image.getextrema()
            if extrema[3][0] < 255:
                return True
        return False

    def _check_for_erasure(self, image: Image.Image) -> bool:
        if image.mode not in ("RGBA", "RGB"):
            return False
        width, height = image.size
        pixdata = image.load()
        colored = 0
        for y in range(height):
            for x in range(width):
                if pixdata[x, y][3] == 0:
                    r, g, b, _ = pixdata[x, y]
                    if (r, g, b) != (0, 0, 0) and (r, g, b) != (255, 255, 255):
                        colored += 1
        return colored == 0

    def _transparency_check_and_warning(self, image, mask, force_outpaint=False):
        if not mask:
            print(
                ">> Initial image has transparent areas. Will inpaint in these regions."
            )
            if (not force_outpaint) and self._check_for_erasure(image):
                print(
                    ">> WARNING: Colors underneath the transparent region seem to have been erased.\n",
                    ">>          Inpainting will be suboptimal. Please preserve the colors when making\n",
                    ">>          a transparency mask, or provide mask explicitly using --init_mask (-M).",
                )

    def _squeeze_image(self, image):
        x, y, resize_needed = self._resolution_check(image.width, image.height)
        if resize_needed:
            return InitImageResizer(image).resize(x, y)
        return image

    def _fit_image(self, image, max_dimensions):
        w, h = max_dimensions
        print(f">> image will be resized to fit inside a box {w}x{h} in size.")
        # note that InitImageResizer does the multiple of 64 truncation internally
        image = InitImageResizer(image).resize(width=w, height=h)
        print(
            f">> after adjusting image dimensions to be multiples of 64, init image is {image.width}x{image.height}"
        )
        return image

    def _resolution_check(self, width, height, log=False):
        resize_needed = False
        w, h = map(
            lambda x: x - x % 64, (width, height)
        )  # resize to integer multiple of 64
        if h != height or w != width:
            if log:
                print(
                    f">> Provided width and height must be multiples of 64. Auto-resizing to {w}x{h}"
                )
            height = h
            width = w
            resize_needed = True
        return width, height, resize_needed

    def _has_cuda(self):
        return self.device.type == "cuda"

    def write_intermediate_images(self, modulus, path):
        counter = -1
        if not os.path.exists(path):
            os.makedirs(path)

        def callback(img):
            nonlocal counter
            counter += 1
            if counter % modulus != 0:
                return
            image = self.sample_to_image(img)
            image.save(os.path.join(path, f"{counter:03}.png"), "PNG")

        return callback


def _pairwise(iterable):
    "s -> (s0, s1), (s2, s3), (s4, s5), ..."
    a = iter(iterable)
    return zip(a, a)<|MERGE_RESOLUTION|>--- conflicted
+++ resolved
@@ -196,14 +196,8 @@
         # Note that in previous versions, there was an option to pass the
         # device to Generate(). However the device was then ignored, so
         # it wasn't actually doing anything. This logic could be reinstated.
-<<<<<<< HEAD
-        device_type = choose_torch_device()
-        print(f">> Using device_type {device_type}")
-        self.device = torch.device(device_type)
-=======
         self.device = torch.device(choose_torch_device())
-        print(f'>> Using device_type {self.device.type}')
->>>>>>> 16c24ec3
+        print(f">> Using device_type {self.device.type}")
         if full_precision:
             if self.precision != "auto":
                 raise ValueError("Remove --full_precision / -F if using --precision")
